import os
import pytest
import unittest

local_dir = os.path.dirname(__file__)
test_data_path = os.path.abspath(os.path.join(local_dir, '..', 'data'))
del local_dir


<<<<<<< HEAD
class PygletTestCase(unittest.TestCase):
=======
class PygletTestCase(FutureTestCase):
>>>>>>> ecad2e89
    """
    Base class for pyglet tests.
    Specifies helper methods for all tests.
    """
    @staticmethod
    def get_test_data_file(*file_parts):
        """
        Get a file from the test data directory in an OS independent way. Supply relative file
        name as you would in os.path.join().
        """
        return os.path.join(test_data_path, *file_parts)


class TestDataFixture:
    """Fixture for accessing test data."""
    def __init__(self):
        local_dir = os.path.dirname(__file__)
        self._test_data_path = os.path.abspath(os.path.join(local_dir, '..', 'data'))

    def get_file(self, *file_parts):
        """
        Get a file from the test data directory in an OS independent way. Supply relative file
        name as you would in os.path.join().
        """
        return os.path.join(self._test_data_path, *file_parts)


@pytest.fixture(scope="session")
def test_data():
    return TestDataFixture()<|MERGE_RESOLUTION|>--- conflicted
+++ resolved
@@ -1,17 +1,14 @@
 import os
 import pytest
-import unittest
+
+from .future_test import FutureTestCase
 
 local_dir = os.path.dirname(__file__)
 test_data_path = os.path.abspath(os.path.join(local_dir, '..', 'data'))
 del local_dir
 
 
-<<<<<<< HEAD
-class PygletTestCase(unittest.TestCase):
-=======
 class PygletTestCase(FutureTestCase):
->>>>>>> ecad2e89
     """
     Base class for pyglet tests.
     Specifies helper methods for all tests.
