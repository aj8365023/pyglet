# ----------------------------------------------------------------------------
# pyglet
# Copyright (c) 2006-2008 Alex Holkner
# Copyright (c) 2008-2020 pyglet contributors
# All rights reserved.
#
# Redistribution and use in source and binary forms, with or without
# modification, are permitted provided that the following conditions
# are met:
#
#  * Redistributions of source code must retain the above copyright
#    notice, this list of conditions and the following disclaimer.
#  * Redistributions in binary form must reproduce the above copyright
#    notice, this list of conditions and the following disclaimer in
#    the documentation and/or other materials provided with the
#    distribution.
#  * Neither the name of pyglet nor the names of its
#    contributors may be used to endorse or promote products
#    derived from this software without specific prior written
#    permission.
#
# THIS SOFTWARE IS PROVIDED BY THE COPYRIGHT HOLDERS AND CONTRIBUTORS
# "AS IS" AND ANY EXPRESS OR IMPLIED WARRANTIES, INCLUDING, BUT NOT
# LIMITED TO, THE IMPLIED WARRANTIES OF MERCHANTABILITY AND FITNESS
# FOR A PARTICULAR PURPOSE ARE DISCLAIMED. IN NO EVENT SHALL THE
# COPYRIGHT OWNER OR CONTRIBUTORS BE LIABLE FOR ANY DIRECT, INDIRECT,
# INCIDENTAL, SPECIAL, EXEMPLARY, OR CONSEQUENTIAL DAMAGES (INCLUDING,
# BUT NOT LIMITED TO, PROCUREMENT OF SUBSTITUTE GOODS OR SERVICES;
# LOSS OF USE, DATA, OR PROFITS; OR BUSINESS INTERRUPTION) HOWEVER
# CAUSED AND ON ANY THEORY OF LIABILITY, WHETHER IN CONTRACT, STRICT
# LIABILITY, OR TORT (INCLUDING NEGLIGENCE OR OTHERWISE) ARISING IN
# ANY WAY OUT OF THE USE OF THIS SOFTWARE, EVEN IF ADVISED OF THE
# POSSIBILITY OF SUCH DAMAGE.
# ----------------------------------------------------------------------------

"""Decoder for Aseprite animation files in .ase or .aseprite format.
"""
<<<<<<< HEAD
import struct
=======

import io
>>>>>>> 337ddd7d
import zlib
import struct

from io import BytesIO

from pyglet.image import ImageData, Animation, AnimationFrame
from pyglet.image.codecs import ImageDecoder, ImageDecodeException

#   Documentation for the Aseprite format can be found here:
#   https://raw.githubusercontent.com/aseprite/aseprite/master/docs/ase-file-specs.md


BYTE = "B"
WORD = "H"
SIGNED_WORD = "h"
DWORD = "I"

BLEND_MODES = {0: 'Normal',
               1: 'Multiply',
               2: 'Screen',
               3: 'Overlay',
               4: 'Darken',
               5: 'Lighten',
               6: 'Color Dodge',
               7: 'Color Burn',
               8: 'Hard Light',
               9: 'Soft Light',
               10: 'Difference',
               11: 'Exclusion',
               12: 'Hue',
               13: 'Saturation',
               14: 'Color',
               15: 'Luminosity'}

PALETTE_DICT = {}
PALETTE_INDEX = 0


def _unpack(fmt, file):
    """Unpack little endian bytes fram a file-like object. """
    size = struct.calcsize(fmt)
    data = file.read(size)
    if len(data) < size:
        raise ImageDecodeException('Unexpected EOF')
    return struct.unpack("<" + fmt, data)[0]


def _chunked_iter(seq, size):
    return (seq[pos:pos + size] for pos in range(0, len(seq), size))


#########################################
#   Class for Aseprite compliant header
#########################################

class AsepriteHeader:
    def __init__(self, file):
        self.file_size = _unpack(DWORD, file)
        self.magic_number = hex(_unpack(WORD, file))
        self.num_frames = _unpack(WORD, file)
        self.width = _unpack(WORD, file)
        self.height = _unpack(WORD, file)
        self.color_depth = _unpack(WORD, file)
        self.flags = _unpack(DWORD, file)
        self.speed = _unpack(WORD, file)
        self._zero = _unpack(DWORD, file)
        self._zero = _unpack(DWORD, file)
        self.palette_index = _unpack(BYTE, file)
        self._ignore = _unpack(BYTE * 3, file)
        self.number_of_colors = _unpack(WORD, file)
        self._zero = _unpack(BYTE * 94, file)


#########################################
#   Class for Aseprite animation frames
#########################################

class Frame:
    def __init__(self, num_chunks, duration, header, data):
        self.num_chunks = num_chunks
        self.duration = duration
        self.color_depth = header.color_depth
        self.width = header.width
        self.height = header.height
        self._data = data
        self.chunks = self._parse_chunks()
        self.cels = [c for c in self.chunks if type(c) == CelChunk]
        self.layers = [c for c in self.chunks if type(c) == LayerChunk]

    def _parse_chunks(self):
        fileobj = io.BytesIO(self._data)
        chunks = []
        for chunk in range(self.num_chunks):
            chunk_size = _unpack(DWORD, fileobj)
            chunk_type = format(_unpack(WORD, fileobj), "#06x")
            header_size = struct.calcsize(DWORD + WORD)
            chunk_data = fileobj.read(chunk_size - header_size)
            if chunk_type in ("0x0004", "0x0011", "0x2016"):
                chunks.append(DeprecatedChunk(chunk_size, chunk_type, chunk_data))
            elif chunk_type == "0x2004":
                chunks.append(LayerChunk(chunk_size, chunk_type, chunk_data))
            elif chunk_type == "0x2005":
                chunks.append(CelChunk(chunk_size, chunk_type, chunk_data))
            elif chunk_type == "0x2017":
                chunks.append(PathChunk(chunk_size, chunk_type, chunk_data))
            elif chunk_type == "0x2018":
                chunks.append(FrameTagsChunk(chunk_size, chunk_type, chunk_data))
            elif chunk_type == "0x2019":
                palette_chunk = PaletteChunk(chunk_size, chunk_type, chunk_data)
                chunks.append(palette_chunk)
                global PALETTE_DICT
                PALETTE_DICT = palette_chunk.palette_dict.copy()
            elif chunk_type == "0x2020":
                chunks.append(UserDataChunk(chunk_size, chunk_type, chunk_data))
        return chunks

    def _pad_pixels(self, cel):
        """For cels that dont fill the entire frame, pad with zeros."""
        fileobj = io.BytesIO(cel.pixel_data)

        padding = b'\x00\x00\x00\x00'
        top_pad = bytes(padding) * (self.width * cel.y_pos)
        left_pad = bytes(padding) * cel.x_pos
        right_pad = bytes(padding) * (self.width - cel.x_pos - cel.width)
        bottom_pad = bytes(padding) * (self.width * (self.height - cel.height - cel.y_pos))
        line_size = cel.width * len(padding)

        pixel_array = top_pad
        for i in range(cel.height):
            pixel_array += (left_pad + fileobj.read(line_size) + right_pad)
        pixel_array += bottom_pad

        return pixel_array

    @staticmethod
    def _blend_pixels(bottom, top, mode):
        # Iterate over the arrays in chunks of 4 (RGBA):
        bottom_iter = _chunked_iter(bottom, 4)
        top_iter = _chunked_iter(top, 4)

        if mode == 'Normal':
            final_array = []
            # If RGB values are > 0, use the top pixel.
            for bottom_pixel, top_pixel in zip(bottom_iter, top_iter):
                if sum(top_pixel[:3]) > 0:
                    final_array.extend(top_pixel)
                else:
                    final_array.extend(bottom_pixel)
            return bytes(final_array)

        # TODO: implement additional blend modes
        else:
            raise ImageDecodeException('Unsupported blend mode.')

    def _convert_to_rgba(self, cel):
        if self.color_depth == 8:
            global PALETTE_INDEX
            pixel_array = []
            for pixel in cel.pixel_data:
                if pixel == PALETTE_INDEX:
                    pixel_array.extend([0, 0, 0, 0])
                else:
                    pixel_array.extend(PALETTE_DICT[pixel])
            cel.pixel_data = bytes(pixel_array)
            return cel

        elif self.color_depth == 16:
            greyscale_iter = _chunked_iter(cel.pixel_data, 2)
            pixel_array = []
            for pixel in greyscale_iter:
                rgba = (pixel[0] * 3) + pixel[1]
                pixel_array.append(rgba)
            cel.pixel_data = bytes(pixel_array)
            return cel

        else:
            return cel

    def get_pixel_array(self, layers):
        # Start off with an empty RGBA base:
        pixel_array = bytes(4) * self.width * self.height

        # Blend each layer's cel data one-by-one:
        for cel in self.cels:
            cel = self._convert_to_rgba(cel)
            padded_pixels = self._pad_pixels(cel)
            blend_mode = BLEND_MODES[layers[cel.layer_index].blend_mode]
            pixel_array = self._blend_pixels(pixel_array, padded_pixels, blend_mode)

        return pixel_array


#########################################
#   Aseprite Chunk type definitions
#########################################

class Chunk:
    def __init__(self, size, chunk_type):
        self.size = size
        self.chunk_type = chunk_type


class LayerChunk(Chunk):
    def __init__(self, size, chunk_type, data):
        super(LayerChunk, self).__init__(size, chunk_type)
        fileobj = io.BytesIO(data)
        self.flags = _unpack(WORD, fileobj)
        self.layer_type = _unpack(WORD, fileobj)
        self.child_level = _unpack(WORD, fileobj)
        _ignored_width = _unpack(WORD, fileobj)
        _ignored_height = _unpack(WORD, fileobj)
        self.blend_mode = _unpack(WORD, fileobj)
        self.opacity = _unpack(BYTE, fileobj)
        _zero_unused = _unpack(BYTE * 3, fileobj)
        name_length = _unpack(WORD, fileobj)
        self.name = fileobj.read(name_length)
        if hasattr(self.name, "decode"):
            self.name = self.name.decode('utf8')


class CelChunk(Chunk):
    def __init__(self, size, chunk_type, data):
        super(CelChunk, self).__init__(size, chunk_type)
        fileobj = io.BytesIO(data)
        self.layer_index = _unpack(WORD, fileobj)
        self.x_pos = _unpack(SIGNED_WORD, fileobj)
        self.y_pos = _unpack(SIGNED_WORD, fileobj)
        self.opacity_level = _unpack(BYTE, fileobj)
        self.cel_type = _unpack(WORD, fileobj)
        _zero_unused = _unpack(BYTE * 7, fileobj)
        if self.cel_type == 0:
            self.width = _unpack(WORD, fileobj)
            self.height = _unpack(WORD, fileobj)
            self.pixel_data = fileobj.read()
        elif self.cel_type == 1:
            self.frame_position = _unpack(WORD, fileobj)
        elif self.cel_type == 2:
            self.width = _unpack(WORD, fileobj)
            self.height = _unpack(WORD, fileobj)
            self.pixel_data = zlib.decompress(fileobj.read())


class PathChunk(Chunk):
    def __init__(self, size, chunk_type, data):
        super(PathChunk, self).__init__(size, chunk_type)


class FrameTagsChunk(Chunk):
    def __init__(self, size, chunk_type, data):
        super(FrameTagsChunk, self).__init__(size, chunk_type)
        # TODO: unpack this data.


class PaletteChunk(Chunk):
    def __init__(self, size, chunk_type, data):
        super(PaletteChunk, self).__init__(size, chunk_type)
        fileobj = io.BytesIO(data)
        self.palette_size = _unpack(DWORD, fileobj)
        self.first_color_index = _unpack(DWORD, fileobj)
        self.last_color_index = _unpack(DWORD, fileobj)
        _zero = _unpack(BYTE * 8, fileobj)
        self.palette_dict = {}
        if _unpack(WORD, fileobj) == 1:              # color has name
            size = 7
        else:
            size = 6
        for index in range(self.first_color_index, self.last_color_index+1):
            rgba_data = fileobj.read(size)
            # Ignore the palette names, as they aren't needed:
            r, g, b, a = struct.unpack('<BBBB', rgba_data[:4])
            self.palette_dict[index] = r, g, b, a


class UserDataChunk(Chunk):
    def __init__(self, size, chunk_type, data):
        super(UserDataChunk, self).__init__(size, chunk_type)
        # TODO: unpack this data.


class DeprecatedChunk(Chunk):
    def __init__(self, size, chunk_type, data):
        super(DeprecatedChunk, self).__init__(size, chunk_type)


#########################################
#   Image Decoder class definition
#########################################

class AsepriteImageDecoder(ImageDecoder):
    def get_file_extensions(self):
        return ['.ase', '.aseprite']

    def get_animation_file_extensions(self):
        return ['.ase', '.aseprite']

    def decode(self, file, filename):
        header, frames, layers, pitch = self._parse_file(file, filename)
        pixel_data = frames[0].get_pixel_array(layers=layers)
        return ImageData(header.width, header.height, 'RGBA', pixel_data, -pitch)

    def decode_animation(self, file, filename):
        header, frames, layers, pitch = self._parse_file(file, filename)
        animation_frames = []
        for frame in frames:
            pixel_data = frame.get_pixel_array(layers=layers)
            image = ImageData(header.width, header.height, 'RGBA', pixel_data, -pitch)
            animation_frames.append(AnimationFrame(image, frame.duration/1000.0))
        return Animation(animation_frames)

    @staticmethod
    def _parse_file(file, filename):
        if not file:
            file = open(filename, 'rb')

        header = AsepriteHeader(file)
        if header.magic_number != '0xa5e0':
            raise ImageDecodeException("Does not appear to be a valid ASEprite file.")

        if header.color_depth not in (8, 16, 32):
            raise ImageDecodeException("Invalid color depth.")

        global PALETTE_INDEX
        PALETTE_INDEX = header.palette_index

        frames = []
        for _ in range(header.num_frames):
            frame_size = _unpack(DWORD, file)
            magic_number = hex(_unpack(WORD, file))
            if magic_number != '0xf1fa':
                raise ImageDecodeException("Malformed frame. File may be corrupted.")
            num_chunks = _unpack(WORD, file)
            duration = _unpack(WORD, file)
            _zero = _unpack(BYTE * 6, file)
            header_size = struct.calcsize(DWORD + WORD * 3 + BYTE * 6)
            data = file.read(frame_size - header_size)
            frames.append(Frame(num_chunks, duration, header, data))

        # Layers chunk is in the first frame:
        layers = frames[0].layers
        pitch = len('RGBA') * header.width

        file.close()

        return header, frames, layers, pitch


def get_decoders():
    return [AsepriteImageDecoder()]


def get_encoders():
    return []<|MERGE_RESOLUTION|>--- conflicted
+++ resolved
@@ -35,16 +35,10 @@
 
 """Decoder for Aseprite animation files in .ase or .aseprite format.
 """
-<<<<<<< HEAD
-import struct
-=======
 
 import io
->>>>>>> 337ddd7d
 import zlib
 import struct
-
-from io import BytesIO
 
 from pyglet.image import ImageData, Animation, AnimationFrame
 from pyglet.image.codecs import ImageDecoder, ImageDecodeException
