# ----------------------------------------------------------------------------
# pyglet
# Copyright (c) 2006-2008 Alex Holkner
# Copyright (c) 2008-2022 pyglet contributors
# All rights reserved.
#
# Redistribution and use in source and binary forms, with or without
# modification, are permitted provided that the following conditions
# are met:
#
#  * Redistributions of source code must retain the above copyright
#    notice, this list of conditions and the following disclaimer.
#  * Redistributions in binary form must reproduce the above copyright
#    notice, this list of conditions and the following disclaimer in
#    the documentation and/or other materials provided with the
#    distribution.
#  * Neither the name of pyglet nor the names of its
#    contributors may be used to endorse or promote products
#    derived from this software without specific prior written
#    permission.
#
# THIS SOFTWARE IS PROVIDED BY THE COPYRIGHT HOLDERS AND CONTRIBUTORS
# "AS IS" AND ANY EXPRESS OR IMPLIED WARRANTIES, INCLUDING, BUT NOT
# LIMITED TO, THE IMPLIED WARRANTIES OF MERCHANTABILITY AND FITNESS
# FOR A PARTICULAR PURPOSE ARE DISCLAIMED. IN NO EVENT SHALL THE
# COPYRIGHT OWNER OR CONTRIBUTORS BE LIABLE FOR ANY DIRECT, INDIRECT,
# INCIDENTAL, SPECIAL, EXEMPLARY, OR CONSEQUENTIAL DAMAGES (INCLUDING,
# BUT NOT LIMITED TO, PROCUREMENT OF SUBSTITUTE GOODS OR SERVICES;
# LOSS OF USE, DATA, OR PROFITS; OR BUSINESS INTERRUPTION) HOWEVER
# CAUSED AND ON ANY THEORY OF LIABILITY, WHETHER IN CONTRACT, STRICT
# LIABILITY, OR TORT (INCLUDING NEGLIGENCE OR OTHERWISE) ARISING IN
# ANY WAY OUT OF THE USE OF THIS SOFTWARE, EVEN IF ADVISED OF THE
# POSSIBILITY OF SUCH DAMAGE.
# ----------------------------------------------------------------------------

"""Use ffmpeg to decode audio and video media.
"""

from collections import deque
from ctypes import (c_int, c_int32, c_uint8, c_char_p,
                    addressof, byref, cast, POINTER, Structure, create_string_buffer, memmove)

import pyglet
import pyglet.lib
from pyglet import image
from pyglet.util import asbytes, asbytes_filename, asstr
from . import MediaDecoder
from .base import AudioData, SourceInfo, StaticSource
from .base import StreamingSource, VideoFormat, AudioFormat
from .ffmpeg_lib import *
from ..exceptions import MediaFormatException


class FileInfo:
    def __init__(self):
        self.n_streams = None
        self.start_time = None
        self.duration = None
        self.title = ""
        self.author = ""
        self.copyright = ""
        self.comment = ""
        self.album = ""
        self.year = None
        self.track = ""
        self.genre = ""


class StreamVideoInfo:
    def __init__(self, width, height, sample_aspect_num, sample_aspect_den,
                 frame_rate_num, frame_rate_den, codec_id):
        self.width = width
        self.height = height
        self.sample_aspect_num = sample_aspect_num
        self.sample_aspect_den = sample_aspect_den
        self.frame_rate_num = frame_rate_num
        self.frame_rate_den = frame_rate_den
        self.codec_id = codec_id


class StreamAudioInfo:
    def __init__(self, sample_format, sample_rate, channels):
        self.sample_format = sample_format
        self.sample_rate = sample_rate
        self.sample_bits = None
        self.channels = channels


class FFmpegFile(Structure):
    _fields_ = [
        ('context', POINTER(AVFormatContext))
    ]


class FFmpegStream(Structure):
    _fields_ = [
        ('type', c_int32),
        ('format_context', POINTER(AVFormatContext)),
        ('codec_context', POINTER(AVCodecContext)),
        ('frame', POINTER(AVFrame)),
        ('time_base', AVRational)
    ]


class FFmpegException(MediaFormatException):
    pass


def ffmpeg_get_audio_buffer_size(audio_format):
    """Return the audio buffer size

    Buffer size can accomodate 1 sec of audio data.
    """
    return audio_format.bytes_per_second + FF_INPUT_BUFFER_PADDING_SIZE


def ffmpeg_init():
    """Initialize libavformat and register all the muxers, demuxers and
    protocols."""
    pass

class MemoryFileObject:
    """A class to manage reading and seeking of a ffmpeg file object."""
    buffer_size = 32768

    def __init__(self, file):
        self.file = file
        self.fmt_context = None
        self.buffer = None

        if not getattr(self.file, 'seek', None) or not getattr(self.file, 'tell', None):
            raise Exception("File object does not support seeking.")

        # Seek to end of file to get the filesize.
        self.file.seek(0, 2)
        self.file_size = self.file.tell()
        self.file.seek(0)  # Put cursor back at the beginning.

        def read_data_cb(_, buff, buf_size):
            data = self.file.read(buf_size)
            read_size = len(data)
            memmove(buff, data, read_size)
            return read_size

        def seek_data_cb(_, offset, whence):
            if whence == libavformat.AVSEEK_SIZE:
                return self.file_size

            pos = self.file.seek(offset, whence)
            return pos

        self.read_func = libavformat.ffmpeg_read_func(read_data_cb)
        self.seek_func = libavformat.ffmpeg_seek_func(seek_data_cb)

    def __del__(self):
        """These are usually freed when the source is, but no guarantee."""
        if self.buffer:
            try:
                avutil.av_freep(self.buffer)
            except OSError:
                pass

        if self.fmt_context:
            try:
                avutil.av_freep(self.fmt_context)
            except OSError:
                pass


def ffmpeg_open_memory_file(filename, file_object):
    """Open a media file from a file object.
    :rtype: FFmpegFile
    :return: The structure containing all the information for the media.
    """
    file = FFmpegFile()

    file.context = libavformat.avformat.avformat_alloc_context()
    file.context.contents.seekable = 1

    memory_file = MemoryFileObject(file_object)

    av_buf = libavutil.avutil.av_malloc(memory_file.buffer_size)
    memory_file.buffer = cast(av_buf, c_char_p)

    ptr = create_string_buffer(memory_file.buffer_size)

    memory_file.fmt_context = libavformat.avformat.avio_alloc_context(
        memory_file.buffer,
        memory_file.buffer_size,
        0,
        ptr,
        memory_file.read_func,
        None,
        memory_file.seek_func
    )

    file.context.contents.pb = memory_file.fmt_context
    file.context.contents.flags |= libavformat.AVFMT_FLAG_CUSTOM_IO

    result = avformat.avformat_open_input(byref(file.context), filename, None, None)

    if result != 0:
        raise FFmpegException('avformat_open_input in ffmpeg_open_filename returned an error opening file '
                              + filename.decode("utf8")
                              + ' Error code: ' + str(result))

    result = avformat.avformat_find_stream_info(file.context, None)
    if result < 0:
        raise FFmpegException('Could not find stream info')

    return file, memory_file

class MemoryFileObject:
    """A class to manage reading and seeking of a ffmpeg file object."""
    buffer_size = 32768

    def __init__(self, file):
        self.file = file
        self.fmt_context = None
        self.buffer = None

        print("File object:", file)

        if not getattr(self.file, 'seek', None) or not getattr(self.file, 'tell', None):
            raise Exception("File object does not support seeking.")

        # Seek to end of file to get the filesize.
        self.file.seek(0, 2)
        self.file_size = self.file.tell()
        self.file.seek(0)  # Put cursor back at the beginning.

        def read_data_cb(_, buff, buf_size):
            data = self.file.read(buf_size)
            read_size = len(data)
            memmove(buff, data, read_size)
            return read_size

        def seek_data_cb(_, offset, whence):
            if whence == libavformat.AVSEEK_SIZE:
                return self.file_size

            pos = self.file.seek(offset, whence)
            return pos

        self.read_func = libavformat.ffmpeg_read_func(read_data_cb)
        self.seek_func = libavformat.ffmpeg_seek_func(seek_data_cb)

    def __del__(self):
        """These are usually freed when the source is, but no guarantee."""
        if self.buffer:
            try:
                avutil.av_freep(self.buffer)
            except OSError:
                pass

        if self.fmt_context:
            try:
                avutil.av_freep(self.fmt_context)
            except OSError:
                pass


def ffmpeg_open_memory_file(filename, file_object):
    """Open a media file from a file object.
    :rtype: FFmpegFile
    :return: The structure containing all the information for the media.
    """
    file = FFmpegFile()

    file.context = libavformat.avformat.avformat_alloc_context()
    file.context.contents.seekable = 1

    memory_file = MemoryFileObject(file_object)

    av_buf = libavutil.avutil.av_malloc(memory_file.buffer_size)
    memory_file.buffer = cast(av_buf, c_char_p)

    ptr = create_string_buffer(memory_file.buffer_size)

    memory_file.fmt_context = libavformat.avformat.avio_alloc_context(
        memory_file.buffer,
        memory_file.buffer_size,
        0,
        ptr,
        memory_file.read_func,
        None,
        memory_file.seek_func
    )

    file.context.contents.pb = memory_file.fmt_context
    file.context.contents.flags |= libavformat.AVFMT_FLAG_CUSTOM_IO

    result = avformat.avformat_open_input(byref(file.context), filename, None, None)

    if result != 0:
        raise FFmpegException('avformat_open_input in ffmpeg_open_filename returned an error opening file '
                              + filename.decode("utf8")
                              + ' Error code: ' + str(result))

    result = avformat.avformat_find_stream_info(file.context, None)
    if result < 0:
        raise FFmpegException('Could not find stream info')

    return file, memory_file

def ffmpeg_open_filename(filename):
    """Open the media file.

    :rtype: FFmpegFile
    :return: The structure containing all the information for the media.
    """
    file = FFmpegFile()  # TODO: delete this structure and use directly AVFormatContext
    result = avformat.avformat_open_input(byref(file.context),
                                          filename,
                                          None,
                                          None)

    if result != 0:
        raise FFmpegException('avformat_open_input in ffmpeg_open_filename returned an error opening file '
                              + filename.decode("utf8")
                              + ' Error code: ' + str(result))

    result = avformat.avformat_find_stream_info(file.context, None)
    if result < 0:
        raise FFmpegException('Could not find stream info')

    return file


def ffmpeg_close_file(file):
    """Close the media file and free resources."""
    avformat.avformat_close_input(byref(file.context))


def ffmpeg_file_info(file):
    """Get information on the file:

        - number of streams
        - duration
        - artist
        - album
        - date
        - track

    :rtype: FileInfo
    :return: The file info instance containing all the meta information.
    """
    info = FileInfo()
    info.n_streams = file.context.contents.nb_streams
    info.start_time = file.context.contents.start_time
    info.duration = file.context.contents.duration

    entry = avutil.av_dict_get(file.context.contents.metadata, asbytes('title'), None, 0)
    if entry:
        info.title = asstr(entry.contents.value)

    entry = avutil.av_dict_get(file.context.contents.metadata, asbytes('artist'), None, 0) \
            or \
            avutil.av_dict_get(file.context.contents.metadata, asbytes('album_artist'), None, 0)
    if entry:
        info.author = asstr(entry.contents.value)

    entry = avutil.av_dict_get(file.context.contents.metadata, asbytes('copyright'), None, 0)
    if entry:
        info.copyright = asstr(entry.contents.value)

    entry = avutil.av_dict_get(file.context.contents.metadata, asbytes('comment'), None, 0)
    if entry:
        info.comment = asstr(entry.contents.value)

    entry = avutil.av_dict_get(file.context.contents.metadata, asbytes('album'), None, 0)
    if entry:
        info.album = asstr(entry.contents.value)

    entry = avutil.av_dict_get(file.context.contents.metadata, asbytes('date'), None, 0)
    if entry:
        info.year = asstr(entry.contents.value)

    entry = avutil.av_dict_get(file.context.contents.metadata, asbytes('track'), None, 0)
    if entry:
        info.track = asstr(entry.contents.value)

    entry = avutil.av_dict_get(file.context.contents.metadata, asbytes('genre'), None, 0)
    if entry:
        info.genre = asstr(entry.contents.value)

    return info


def ffmpeg_stream_info(file, stream_index):
    """Open the stream
    """
    av_stream = file.context.contents.streams[stream_index].contents

    context = av_stream.codecpar.contents

    if context.codec_type == AVMEDIA_TYPE_VIDEO:
        if _debug:
            print("codec_type=", context.codec_type)
            print(" codec_id=", context.codec_id)
            print(" codec name=", avcodec.avcodec_get_name(context.codec_id).decode('utf-8'))
            print(" codec_tag=", context.codec_tag)
            print(" extradata=", context.extradata)
            print(" extradata_size=", context.extradata_size)
            print(" format=", context.format)
            print(" bit_rate=", context.bit_rate)
            print(" bits_per_coded_sample=", context.bits_per_coded_sample)
            print(" bits_per_raw_sample=", context.bits_per_raw_sample)
            print(" profile=", context.profile)
            print(" level=", context.level)
            print(" width=", context.width)
            print(" height=", context.height)
            print(" sample_aspect_ratio=", context.sample_aspect_ratio.num, context.sample_aspect_ratio.den)
            print(" field_order=", context.field_order)
            print(" color_range=", context.color_range)
            print(" color_primaries=", context.color_primaries)
            print(" color_trc=", context.color_trc)
            print(" color_space=", context.color_space)
            print(" chroma_location=", context.chroma_location)
            print(" video_delay=", context.video_delay)
            print(" channel_layout=", context.channel_layout)
            print(" channels=", context.channels)
            print(" sample_rate=", context.sample_rate)
            print(" block_align=", context.block_align)
            print(" frame_size=", context.frame_size)
            print(" initial_padding=", context.initial_padding)
            print(" trailing_padding=", context.trailing_padding)
            print(" seek_preroll=", context.seek_preroll)
        #
        frame_rate = avformat.av_guess_frame_rate(file.context, av_stream, None)
        info = StreamVideoInfo(
            context.width,
            context.height,
            context.sample_aspect_ratio.num,
            context.sample_aspect_ratio.den,
            frame_rate.num,
            frame_rate.den,
            context.codec_id
        )
    elif context.codec_type == AVMEDIA_TYPE_AUDIO:
        info = StreamAudioInfo(
            context.format,
            context.sample_rate,
            context.channels
        )
        if context.format in (AV_SAMPLE_FMT_U8, AV_SAMPLE_FMT_U8P):
            info.sample_bits = 8
        elif context.format in (AV_SAMPLE_FMT_S16, AV_SAMPLE_FMT_S16P,
                                AV_SAMPLE_FMT_FLT, AV_SAMPLE_FMT_FLTP):
            info.sample_bits = 16
        elif context.format in (AV_SAMPLE_FMT_S32, AV_SAMPLE_FMT_S32P):
            info.sample_bits = 32
        else:
            info.sample_format = None
            info.sample_bits = None
    else:
        return None
    return info


def ffmpeg_open_stream(file, index):
    if not 0 <= index < file.context.contents.nb_streams:
        raise FFmpegException('index out of range. Only {} streams.'.format(file.context.contents.nb_streams))
    codec_context = avcodec.avcodec_alloc_context3(None)
    if not codec_context:
        raise MemoryError('Could not allocate Codec Context.')
    result = avcodec.avcodec_parameters_to_context(
        codec_context,
        file.context.contents.streams[index].contents.codecpar)
    if result < 0:
        avcodec.avcodec_free_context(byref(codec_context))
        raise FFmpegException('Could not copy the AVCodecContext.')
    codec_id = codec_context.contents.codec_id
    codec = avcodec.avcodec_find_decoder(codec_id)
    if _debug:
        print("Found Codec=", codec_id, "=", codec.contents.long_name.decode())

    # VP8 and VP9 default codec don't support alpha transparency.
    # Force libvpx codec in this case.
    if codec_id == AV_CODEC_ID_VP9:
        newcodec = avcodec.avcodec_find_decoder_by_name("libvpx-vp9".encode('utf-8'))
        codec = newcodec or codec

    if codec_id == AV_CODEC_ID_VP8:
        newcodec = avcodec.avcodec_find_decoder_by_name("libvpx".encode('utf-8'))
        codec = newcodec or codec

    if not codec:
        raise FFmpegException('No codec found for this media. '
                              'codecID={}'.format(codec_id))

    codec_id = codec.contents.id
    if _debug:
        print("Loaded codec: ", codec.contents.long_name.decode())

    result = avcodec.avcodec_open2(codec_context, codec, None)
    if result < 0:
        raise FFmpegException('Could not open the media with the codec.')

    stream = FFmpegStream()
    stream.format_context = file.context
    stream.codec_context = codec_context
    stream.type = codec_context.contents.codec_type
    stream.frame = avutil.av_frame_alloc()
    stream.time_base = file.context.contents.streams[index].contents.time_base

    return stream


def ffmpeg_close_stream(stream):
    if stream.frame:
        avutil.av_frame_free(byref(stream.frame))
    avcodec.avcodec_free_context(byref(stream.codec_context))


def ffmpeg_seek_file(file, timestamp, ):
    flags = 0
    max_ts = file.context.contents.duration * AV_TIME_BASE
    result = avformat.avformat_seek_file(
        file.context, -1, 0,
        timestamp, timestamp, flags
    )
    if result < 0:
        buf = create_string_buffer(128)
        avutil.av_strerror(result, buf, 128)
        descr = buf.value
        raise FFmpegException('Error occured while seeking. ' +
                              descr.decode())


def ffmpeg_read(file, packet):
    """Read from the stream a packet.

    :rtype: bool
    :return: True if the packet was correctly read. False if the end of stream
        was reached or an error occured.
    """
    avcodec.av_packet_unref(packet)
    result = avformat.av_read_frame(file.context, packet)
    if result < 0:
        return False

    return True


def ffmpeg_get_packet_pts(file, packet):
    if packet.contents.dts != AV_NOPTS_VALUE:
        pts = packet.contents.dts
    else:
        pts = 0

    timestamp = avutil.av_rescale_q(pts,
                                    file.context.contents.streams[
                                        packet.contents.stream_index].contents.time_base,
                                    AV_TIME_BASE_Q)
    return timestamp


def ffmpeg_get_frame_ts(stream):
    ts = stream.frame.contents.best_effort_timestamp
    timestamp = avutil.av_rescale_q(ts,
                                    stream.time_base,
                                    AV_TIME_BASE_Q)
    return timestamp


def ffmpeg_init_packet():
    p = avcodec.av_packet_alloc()
    if not p:
        raise MemoryError("Could not allocate AVPacket.")
    return p


def ffmpeg_free_packet(packet):
    avcodec.av_packet_free(byref(packet))


def ffmpeg_unref_packet(packet):
    avcodec.av_packet_unref(byref(packet))


def ffmpeg_transfer_packet(dst, src):
    avcodec.av_packet_move_ref(dst, src)


def get_version():
    """Return an informative version string of FFmpeg"""
    return avutil.av_version_info().decode()


def timestamp_from_ffmpeg(timestamp):
    return float(timestamp) / 1000000


def timestamp_to_ffmpeg(timestamp):
    return int(timestamp * 1000000)


class _Packet:
    def __init__(self, packet, timestamp):
        self.packet = AVPacket()
        ffmpeg_transfer_packet(byref(self.packet), packet)
        self.timestamp = timestamp

    def __del__(self):
        if ffmpeg_unref_packet is not None:
            ffmpeg_unref_packet(self.packet)


class VideoPacket(_Packet):
    _next_id = 0

    def __init__(self, packet, timestamp):
        super(VideoPacket, self).__init__(packet, timestamp)
        # Decoded image.  0 == not decoded yet; None == Error or discarded
        self.image = 0
        self.id = self._next_id
        VideoPacket._next_id += 1


class AudioPacket(_Packet):
    pass


class FFmpegSource(StreamingSource):
    # Max increase/decrease of original sample size
    SAMPLE_CORRECTION_PERCENT_MAX = 10

    # Maximum amount of packets to create for video and audio queues.
    MAX_QUEUE_SIZE = 100

    def __init__(self, filename, file=None):
        self._packet = None
        self._video_stream = None
        self._audio_stream = None
        self._stream_end = False
        self._file = None
        self._memory_file = None

        if file:
            self._file, self._memory_file = ffmpeg_open_memory_file(asbytes_filename(filename), file)
        else:
            self._file = ffmpeg_open_filename(asbytes_filename(filename))

        if not self._file:
            raise FFmpegException('Could not open "{0}"'.format(filename))

        self._video_stream_index = None
        self._audio_stream_index = None
        self._audio_format = None

        self.img_convert_ctx = POINTER(SwsContext)()
        self.audio_convert_ctx = POINTER(SwrContext)()

        file_info = ffmpeg_file_info(self._file)

        self.info = SourceInfo()
        self.info.title = file_info.title
        self.info.author = file_info.author
        self.info.copyright = file_info.copyright
        self.info.comment = file_info.comment
        self.info.album = file_info.album
        self.info.year = file_info.year
        self.info.track = file_info.track
        self.info.genre = file_info.genre

        # Pick the first video and audio streams found, ignore others.
        for i in range(file_info.n_streams):
            info = ffmpeg_stream_info(self._file, i)

            if isinstance(info, StreamVideoInfo) and self._video_stream is None:
                stream = ffmpeg_open_stream(self._file, i)

                self.video_format = VideoFormat(
                    width=info.width,
                    height=info.height)
                if info.sample_aspect_num != 0:
                    self.video_format.sample_aspect = (
                            float(info.sample_aspect_num) /
                            info.sample_aspect_den)
                self.video_format.frame_rate = (
                        float(info.frame_rate_num) /
                        info.frame_rate_den)
                self._video_stream = stream
                self._video_stream_index = i

            elif isinstance(info, StreamAudioInfo) and info.sample_bits in (8, 16, 24) and self._audio_stream is None:
                stream = ffmpeg_open_stream(self._file, i)

                self.audio_format = AudioFormat(
                    channels=min(2, info.channels),
                    sample_size=info.sample_bits,
                    sample_rate=info.sample_rate)
                self._audio_stream = stream
                self._audio_stream_index = i

                channel_input = avutil.av_get_default_channel_layout(info.channels)
                channels_out = min(2, info.channels)
                channel_output = avutil.av_get_default_channel_layout(channels_out)

                sample_rate = stream.codec_context.contents.sample_rate
                sample_format = stream.codec_context.contents.sample_fmt

                if sample_format in (AV_SAMPLE_FMT_U8, AV_SAMPLE_FMT_U8P):
                    self.tgt_format = AV_SAMPLE_FMT_U8
                elif sample_format in (AV_SAMPLE_FMT_S16, AV_SAMPLE_FMT_S16P):
                    self.tgt_format = AV_SAMPLE_FMT_S16
                elif sample_format in (AV_SAMPLE_FMT_S32, AV_SAMPLE_FMT_S32P):
                    self.tgt_format = AV_SAMPLE_FMT_S32
                elif sample_format in (AV_SAMPLE_FMT_FLT, AV_SAMPLE_FMT_FLTP):
                    self.tgt_format = AV_SAMPLE_FMT_S16
                else:
                    raise FFmpegException('Audio format not supported.')

                self.audio_convert_ctx = swresample.swr_alloc_set_opts(None,
                                                                       channel_output,
                                                                       self.tgt_format, sample_rate,
                                                                       channel_input, sample_format,
                                                                       sample_rate,
                                                                       0, None)
                if (not self.audio_convert_ctx or
                        swresample.swr_init(self.audio_convert_ctx) < 0):
                    swresample.swr_free(self.audio_convert_ctx)
                    raise FFmpegException('Cannot create sample rate converter.')

        self._packet = ffmpeg_init_packet()
        self._events = []  # They don't seem to be used!

        self.audioq = deque()
        # Make queue big enough to accomodate 1.2 sec?
        self._max_len_audioq = self.MAX_QUEUE_SIZE  # Need to figure out a correct amount
        if self.audio_format:
             # Buffer 1 sec worth of audio
             nbytes = ffmpeg_get_audio_buffer_size(self.audio_format)
             self._audio_buffer = (c_uint8 * nbytes)()

        self.videoq = deque()
        self._max_len_videoq = self.MAX_QUEUE_SIZE  # Need to figure out a correct amount

        self.start_time = self._get_start_time()
        self._duration = timestamp_from_ffmpeg(file_info.duration)
        self._duration -= self.start_time

        # Flag to determine if the _fillq method was already scheduled
        self._fillq_scheduled = False
        self._fillq()
        # Don't understand why, but some files show that seeking without
        # reading the first few packets results in a seeking where we lose
        # many packets at the beginning.
        # We only seek back to 0 for media which have a start_time > 0
        if self.start_time > 0:
            self.seek(0.0)

    def __del__(self):
        if self._packet and ffmpeg_free_packet is not None:
            ffmpeg_free_packet(self._packet)
        if self._video_stream and swscale is not None:
            swscale.sws_freeContext(self.img_convert_ctx)
            ffmpeg_close_stream(self._video_stream)
        if self._audio_stream:
            swresample.swr_free(self.audio_convert_ctx)
            ffmpeg_close_stream(self._audio_stream)
        if self._file and ffmpeg_close_file is not None:
            ffmpeg_close_file(self._file)

    def seek(self, timestamp):
        if _debug:
            print('FFmpeg seek', timestamp)

        ffmpeg_seek_file(
            self._file,
            timestamp_to_ffmpeg(timestamp + self.start_time)
        )
        del self._events[:]
        self._stream_end = False
        self._clear_video_audio_queues()
        self._fillq()

        # Consume video and audio packets until we arrive at the correct
        # timestamp location
        if not self.audio_format:
            while len(self.videoq) > 1:
                # We only advance if there is at least 2 packets in the queue
                # The queue is only left with 1 packet if we have reached the
                #  end of the stream.
                if timestamp < self.videoq[1].timestamp:
                    break
                else:
                    self.get_next_video_frame(skip_empty_frame=False)

        elif not self.video_format:
            while len(self.audioq) > 1:
                # We only advance if there is at least 2 packets in the queue
                # The queue is only left with 1 packet if we have reached the
                #  end of the stream.
                if timestamp < self.audioq[1].timestamp:
                    break
                else:
                    self._get_audio_packet()

        else:
            while len(self.audioq) > 1 and len(self.videoq) > 1:
                # We only advance if there is at least 2 packets in the queue
                # The queue is only left with 1 packet if we have reached the
                #  end of the stream.
                audioq_is_first = self.audioq[0].timestamp < self.videoq[0].timestamp
                correct_audio_pos = timestamp < self.audioq[1].timestamp
                correct_video_pos = timestamp < self.videoq[1].timestamp
                if audioq_is_first and not correct_audio_pos:
                    self._get_audio_packet()

                elif not correct_video_pos:
                    self.get_next_video_frame(skip_empty_frame=False)

                else:
                    break

    def _get_audio_packet(self):
        """Take an audio packet from the queue.

        This function will schedule its `_fillq` function to fill up
        the queues if space is available. Multiple calls to this method will
        only result in one scheduled call to `_fillq`.
        """

        audio_data = self.audioq.popleft()
        low_lvl = self._check_low_level()
        if not low_lvl and not self._fillq_scheduled:
            pyglet.clock.schedule_once(lambda dt: self._fillq(), 0)
            self._fillq_scheduled = True

        return audio_data

    def _get_video_packet(self):
        """Take a video packet from the queue.

        This function will schedule its `_fillq` function to fill up
        the queues if space is available. Multiple calls to this method will
        only result in one scheduled call to `_fillq`.
        """
        if not self.videoq:
            return None
        video_packet = self.videoq.popleft()
        low_lvl = self._check_low_level()
        if not low_lvl and not self._fillq_scheduled:
            pyglet.clock.schedule_once(lambda dt: self._fillq(), 0)
            self._fillq_scheduled = True
        return video_packet

    def _clear_video_audio_queues(self):
        """Empty both audio and video queues."""
        self.audioq.clear()
        self.videoq.clear()

    def _fillq(self):
        """Fill up both Audio and Video queues if space is available in both"""
        # We clear our flag.
        self._fillq_scheduled = False
        while (len(self.audioq) < self._max_len_audioq and
               len(self.videoq) < self._max_len_videoq):
            if self._get_packet():
                self._process_packet()
            else:
                self._stream_end = True
                break

    def _check_low_level(self):
        """Check if both audio and video queues are getting very low.

        If one of them has less than 2 elements, we fill the queue immediately
        with new packets. We don't wait for a scheduled call because we need
        them immediately.

        This would normally happens only during seek operations where we
        consume many packets to find the correct timestamp.
        """
        if len(self.audioq) < 2 or len(self.videoq) < 2:
            if len(self.audioq) < self._max_len_audioq and len(self.videoq) < self._max_len_videoq:
                self._fillq()
            return True
        return False

    def _get_packet(self):
        # Read a packet into self._packet. Returns True if OK, False if no
        # more packets are in stream.
        return ffmpeg_read(self._file, self._packet)

    def _process_packet(self):
        """Process the packet that has been just read.

        Determines whether it's a video or audio packet and queue it in the
        appropriate queue.
        """
        timestamp = ffmpeg_get_packet_pts(self._file, self._packet)
        timestamp = timestamp_from_ffmpeg(timestamp)
        timestamp -= self.start_time

        if self._packet.contents.stream_index == self._video_stream_index:
            video_packet = VideoPacket(self._packet, timestamp)

            if _debug:
                print('Created and queued packet %d (%f)' % (video_packet.id, video_packet.timestamp))

            self.videoq.append(video_packet)
            return video_packet

        elif self.audio_format and self._packet.contents.stream_index == self._audio_stream_index:
            audio_packet = AudioPacket(self._packet, timestamp)

            self.audioq.append(audio_packet)
            return audio_packet

    def get_audio_data(self, num_bytes, compensation_time=0.0):
        data = b''
        timestamp = duration = 0

        while len(data) < num_bytes:
            if not self.audioq:
                break

            audio_packet = self._get_audio_packet()
            buffer, timestamp, duration = self._decode_audio_packet(audio_packet, compensation_time)

            if not buffer:
                break
            data += buffer

        # No data and no audio queue left
        if not data and not self.audioq:
            if not self._stream_end:
                # No more audio data in queue, but we haven't hit the stream end.
                if _debug:
                    print("Audio queue was starved by the audio driver.")

            return None

        audio_data = AudioData(data, len(data), timestamp, duration, [])

        while self._events and self._events[0].timestamp <= (timestamp + duration):
            event = self._events.pop(0)
            if event.timestamp >= timestamp:
                event.timestamp -= timestamp
                audio_data.events.append(event)

        if _debug:
            print('get_audio_data returning ts {0} with events {1}'.format(audio_data.timestamp, audio_data.events))
            print('remaining events are', self._events)

        return audio_data

    def _decode_audio_packet(self, audio_packet, compensation_time):
        while True:
            try:
                size_out = self._ffmpeg_decode_audio(
                    audio_packet.packet,
                    self._audio_buffer,
                    compensation_time)
            except FFmpegException:
                break

            if size_out <= 0:
                break

            buffer = create_string_buffer(size_out)
            memmove(buffer, self._audio_buffer, len(buffer))
            buffer = buffer.raw

            duration = float(len(buffer)) / self.audio_format.bytes_per_second
            timestamp = ffmpeg_get_frame_ts(self._audio_stream)
            timestamp = timestamp_from_ffmpeg(timestamp)
            return buffer, timestamp, duration

        return None, 0, 0

    def _ffmpeg_decode_audio(self, packet, data_out, compensation_time):
        stream = self._audio_stream

        if stream.type != AVMEDIA_TYPE_AUDIO:
            raise FFmpegException('Trying to decode audio on a non-audio stream.')

        sent_result = avcodec.avcodec_send_packet(
<<<<<<< HEAD
            stream.codec_context,
            packet,
        )

        if sent_result < 0:
            buf = create_string_buffer(128)
            avutil.av_strerror(sent_result, buf, 128)
            descr = buf.value
            raise FFmpegException('Error occurred sending packet to decoder. {}'.format(descr.decode()))

        receive_result = avcodec.avcodec_receive_frame(
            stream.codec_context,
            stream.frame
        )

        if receive_result < 0:
            buf = create_string_buffer(128)
            avutil.av_strerror(receive_result, buf, 128)
            descr = buf.value
=======
            stream.codec_context,
            packet,
        )

        if sent_result < 0:
            buf = create_string_buffer(128)
            avutil.av_strerror(sent_result, buf, 128)
            descr = buf.value
            raise FFmpegException('Error occurred sending packet to decoder. {}'.format(descr.decode()))

        receive_result = avcodec.avcodec_receive_frame(
            stream.codec_context,
            stream.frame
        )

        if receive_result < 0:
            buf = create_string_buffer(128)
            avutil.av_strerror(receive_result, buf, 128)
            descr = buf.value
>>>>>>> e0326389
            raise FFmpegException('Error occurred receiving frame. {}'.format(descr.decode()))

        plane_size = c_int(0)

        data_size = avutil.av_samples_get_buffer_size(
            byref(plane_size),
            stream.codec_context.contents.channels,
            stream.frame.contents.nb_samples,
            stream.codec_context.contents.sample_fmt,
            1)
        if data_size < 0:
            raise FFmpegException('Error in av_samples_get_buffer_size')
        if len(self._audio_buffer) < data_size:
            raise FFmpegException('Output audio buffer is too small for current audio frame!')

        nb_samples = stream.frame.contents.nb_samples
        sample_rate = stream.codec_context.contents.sample_rate
        bytes_per_sample = avutil.av_get_bytes_per_sample(self.tgt_format)
        channels_out = min(2, self.audio_format.channels)

        wanted_nb_samples = nb_samples + compensation_time * sample_rate
        min_nb_samples = (nb_samples * (100 - self.SAMPLE_CORRECTION_PERCENT_MAX) / 100)
        max_nb_samples = (nb_samples * (100 + self.SAMPLE_CORRECTION_PERCENT_MAX) / 100)
        wanted_nb_samples = min(max(wanted_nb_samples, min_nb_samples), max_nb_samples)
        wanted_nb_samples = int(wanted_nb_samples)

        if wanted_nb_samples != nb_samples:
            res = swresample.swr_set_compensation(
                self.audio_convert_ctx,
                (wanted_nb_samples - nb_samples),
                wanted_nb_samples
            )

            if res < 0:
                raise FFmpegException('swr_set_compensation failed.')

        data_in = stream.frame.contents.extended_data
        p_data_out = cast(data_out, POINTER(c_uint8))

        out_samples = swresample.swr_get_out_samples(self.audio_convert_ctx, nb_samples)
        total_samples_out = swresample.swr_convert(self.audio_convert_ctx,
                                                   byref(p_data_out), out_samples,
                                                   data_in, nb_samples)
        while True:
            # We loop because there could be some more samples buffered in
            # SwrContext. We advance the pointer where we write our samples.
            offset = (total_samples_out * channels_out * bytes_per_sample)
            p_data_offset = cast(
                addressof(p_data_out.contents) + offset,
                POINTER(c_uint8)
            )
            samples_out = swresample.swr_convert(self.audio_convert_ctx,
                                                 byref(p_data_offset),
                                                 out_samples - total_samples_out, None, 0)
            if samples_out == 0:
                # No more samples. We can continue.
                break
            total_samples_out += samples_out

        size_out = (total_samples_out * channels_out * bytes_per_sample)

        return size_out

    def _decode_video_packet(self, video_packet):
        # # Some timing and profiling
        # pr = cProfile.Profile()
        # pr.enable()
        # clock = pyglet.clock.get_default()
        # t0 = clock.time()

        width = self.video_format.width
        height = self.video_format.height
        pitch = width * 4
        # https://ffmpeg.org/doxygen/3.3/group__lavc__decoding.html#ga8f5b632a03ce83ac8e025894b1fc307a
        nbytes = (pitch * height + FF_INPUT_BUFFER_PADDING_SIZE)
        buffer = (c_uint8 * nbytes)()
        try:
            result = self._ffmpeg_decode_video(video_packet.packet,
                                               buffer)
        except FFmpegException:
            image_data = None
        else:
            image_data = image.ImageData(width, height, 'RGBA', buffer, pitch)
            timestamp = ffmpeg_get_frame_ts(self._video_stream)
            timestamp = timestamp_from_ffmpeg(timestamp)
            video_packet.timestamp = timestamp - self.start_time

        video_packet.image = image_data

        if _debug:
            print('Decoding video packet at timestamp', video_packet, video_packet.timestamp)

            # t2 = clock.time()
            # pr.disable()
            # print("Time in _decode_video_packet: {:.4f} s for timestamp {} s".format(t2-t0, packet.timestamp))
            # if t2-t0 > 0.01:
            #     import pstats
            #     ps = pstats.Stats(pr).sort_stats("cumulative")
            #     ps.print_stats()

    def _ffmpeg_decode_video(self, packet, data_out):
        stream = self._video_stream
        rgba_ptrs = (POINTER(c_uint8) * 4)()
        rgba_stride = (c_int * 4)()
        width = stream.codec_context.contents.width
        height = stream.codec_context.contents.height
        if stream.type != AVMEDIA_TYPE_VIDEO:
            raise FFmpegException('Trying to decode video on a non-video stream.')

        sent_result = avcodec.avcodec_send_packet(
            stream.codec_context,
            packet,
        )

        if sent_result < 0:
            buf = create_string_buffer(128)
            avutil.av_strerror(sent_result, buf, 128)
            descr = buf.value
            raise FFmpegException('Video: Error occurred sending packet to decoder. {}'.format(descr.decode()))

        receive_result = avcodec.avcodec_receive_frame(
            stream.codec_context,
            stream.frame
        )

        if receive_result < 0:
            buf = create_string_buffer(128)
            avutil.av_strerror(receive_result, buf, 128)
            descr = buf.value
            raise FFmpegException('Video: Error occurred receiving frame. {}'.format(descr.decode()))

        avutil.av_image_fill_arrays(rgba_ptrs, rgba_stride, data_out,
                                    AV_PIX_FMT_RGBA, width, height, 1)

        self.img_convert_ctx = swscale.sws_getCachedContext(
            self.img_convert_ctx,
            width, height, stream.codec_context.contents.pix_fmt,
            width, height, AV_PIX_FMT_RGBA,
            SWS_FAST_BILINEAR, None, None, None)

        swscale.sws_scale(self.img_convert_ctx,
                          cast(stream.frame.contents.data,
                               POINTER(POINTER(c_uint8))),
                          stream.frame.contents.linesize,
                          0,
                          height,
                          rgba_ptrs,
                          rgba_stride)
        return receive_result

    def get_next_video_timestamp(self):
        if not self.video_format:
            return

        ts = None

        if self.videoq:
            while True:
                # We skip video packets which are not video frames
                # This happens in mkv files for the first few frames.
                try:
                    video_packet = self.videoq.popleft()
                except IndexError:
                    break
                if video_packet.image == 0:
                    self._decode_video_packet(video_packet)
                if video_packet.image is not None:
                    ts = video_packet.timestamp
                    self.videoq.appendleft(video_packet)  # put it back
                    break
                self._get_video_packet()
        else:
            ts = None

        if _debug:
            print('Next video timestamp is', ts)
        return ts

    def get_next_video_frame(self, skip_empty_frame=True):
        if not self.video_format:
            return

        while True:
            # We skip video packets which are not video frames
            # This happens in mkv files for the first few frames.
            video_packet = self._get_video_packet()
            if not video_packet:
                return None
            if video_packet.image == 0:
                self._decode_video_packet(video_packet)
            if video_packet.image is not None or not skip_empty_frame:
                break

        if _debug:
            print('Returning', video_packet)

        return video_packet.image

    def _get_start_time(self):
        def streams():
            format_context = self._file.context
            for idx in (self._video_stream_index, self._audio_stream_index):
                if idx is None:
                    continue
                stream = format_context.contents.streams[idx].contents
                yield stream

        def start_times(streams):
            yield 0
            for stream in streams:
                start = stream.start_time
                if start == AV_NOPTS_VALUE:
                    yield 0
                start_time = avutil.av_rescale_q(start,
                                                 stream.time_base,
                                                 AV_TIME_BASE_Q)
                start_time = timestamp_from_ffmpeg(start_time)
                yield start_time

        return max(start_times(streams()))

    @property
    def audio_format(self):
        return self._audio_format

    @audio_format.setter
    def audio_format(self, value):
        self._audio_format = value
        if value is None:
            self.audioq.clear()


ffmpeg_init()
if pyglet.options['debug_media']:
    _debug = True
else:
    _debug = False
    avutil.av_log_set_level(8)


#########################################
#   Decoder class:
#########################################

class FFmpegDecoder(MediaDecoder):

    def get_file_extensions(self):
        return '.mp3', '.ogg'

    def decode(self, filename, file, streaming=True):
        if streaming:
            return FFmpegSource(filename, file)
        else:
            return StaticSource(FFmpegSource(filename, file))


def get_decoders():
    return [FFmpegDecoder()]


def get_encoders():
    return []<|MERGE_RESOLUTION|>--- conflicted
+++ resolved
@@ -979,7 +979,6 @@
             raise FFmpegException('Trying to decode audio on a non-audio stream.')
 
         sent_result = avcodec.avcodec_send_packet(
-<<<<<<< HEAD
             stream.codec_context,
             packet,
         )
@@ -999,27 +998,6 @@
             buf = create_string_buffer(128)
             avutil.av_strerror(receive_result, buf, 128)
             descr = buf.value
-=======
-            stream.codec_context,
-            packet,
-        )
-
-        if sent_result < 0:
-            buf = create_string_buffer(128)
-            avutil.av_strerror(sent_result, buf, 128)
-            descr = buf.value
-            raise FFmpegException('Error occurred sending packet to decoder. {}'.format(descr.decode()))
-
-        receive_result = avcodec.avcodec_receive_frame(
-            stream.codec_context,
-            stream.frame
-        )
-
-        if receive_result < 0:
-            buf = create_string_buffer(128)
-            avutil.av_strerror(receive_result, buf, 128)
-            descr = buf.value
->>>>>>> e0326389
             raise FFmpegException('Error occurred receiving frame. {}'.format(descr.decode()))
 
         plane_size = c_int(0)
