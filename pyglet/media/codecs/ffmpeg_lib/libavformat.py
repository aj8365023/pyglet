--- conflicted
+++ resolved
@@ -32,21 +32,12 @@
 # ANY WAY OUT OF THE USE OF THIS SOFTWARE, EVEN IF ADVISED OF THE
 # POSSIBILITY OF SUCH DAMAGE.
 # ----------------------------------------------------------------------------
-<<<<<<< HEAD
-'''Wrapper for include/libavformat/avformat.h
-'''
-from ctypes import (c_int, c_uint16, c_int32, c_int64, c_uint32, c_uint64,
-    c_uint8, c_uint, c_double, c_float, c_ubyte, c_size_t, c_char, c_char_p, 
-    c_void_p, addressof, byref, cast, POINTER, CFUNCTYPE, Structure, Union, 
-    create_string_buffer, memmove)
-=======
 """Wrapper for include/libavformat/avformat.h
 """
 from ctypes import c_int, c_uint16, c_int32, c_int64, c_uint32, c_uint64
 from ctypes import c_uint8, c_uint, c_double, c_float, c_ubyte, c_size_t, c_char, c_char_p
 from ctypes import c_void_p, addressof, byref, cast, POINTER, CFUNCTYPE, Structure, Union
 from ctypes import create_string_buffer, memmove
->>>>>>> ecad2e89
 
 import pyglet
 import pyglet.lib
