# ----------------------------------------------------------------------------
# pyglet
# Copyright (c) 2006-2008 Alex Holkner
# Copyright (c) 2008-2020 pyglet contributors
# All rights reserved.
#
# Redistribution and use in source and binary forms, with or without
# modification, are permitted provided that the following conditions
# are met:
#
#  * Redistributions of source code must retain the above copyright
#    notice, this list of conditions and the following disclaimer.
#  * Redistributions in binary form must reproduce the above copyright
#    notice, this list of conditions and the following disclaimer in
#    the documentation and/or other materials provided with the
#    distribution.
#  * Neither the name of pyglet nor the names of its
#    contributors may be used to endorse or promote products
#    derived from this software without specific prior written
#    permission.
#
# THIS SOFTWARE IS PROVIDED BY THE COPYRIGHT HOLDERS AND CONTRIBUTORS
# "AS IS" AND ANY EXPRESS OR IMPLIED WARRANTIES, INCLUDING, BUT NOT
# LIMITED TO, THE IMPLIED WARRANTIES OF MERCHANTABILITY AND FITNESS
# FOR A PARTICULAR PURPOSE ARE DISCLAIMED. IN NO EVENT SHALL THE
# COPYRIGHT OWNER OR CONTRIBUTORS BE LIABLE FOR ANY DIRECT, INDIRECT,
# INCIDENTAL, SPECIAL, EXEMPLARY, OR CONSEQUENTIAL DAMAGES (INCLUDING,
# BUT NOT LIMITED TO, PROCUREMENT OF SUBSTITUTE GOODS OR SERVICES;
# LOSS OF USE, DATA, OR PROFITS; OR BUSINESS INTERRUPTION) HOWEVER
# CAUSED AND ON ANY THEORY OF LIABILITY, WHETHER IN CONTRACT, STRICT
# LIABILITY, OR TORT (INCLUDING NEGLIGENCE OR OTHERWISE) ARISING IN
# ANY WAY OUT OF THE USE OF THIS SOFTWARE, EVEN IF ADVISED OF THE
# POSSIBILITY OF SUCH DAMAGE.
# ----------------------------------------------------------------------------

<<<<<<< HEAD
from io import BytesIO
=======
import io
>>>>>>> d987026e

import pyglet
from pyglet.media.exceptions import MediaException, CannotSeekException, MediaEncodeException


class AudioFormat:
    """Audio details.

    An instance of this class is provided by sources with audio tracks.  You
    should not modify the fields, as they are used internally to describe the
    format of data provided by the source.

    Args:
        channels (int): The number of channels: 1 for mono or 2 for stereo
            (pyglet does not yet support surround-sound sources).
        sample_size (int): Bits per sample; only 8 or 16 are supported.
        sample_rate (int): Samples per second (in Hertz).
    """

    def __init__(self, channels, sample_size, sample_rate):
        self.channels = channels
        self.sample_size = sample_size
        self.sample_rate = sample_rate

        # Convenience
        self.bytes_per_sample = (sample_size >> 3) * channels
        self.bytes_per_second = self.bytes_per_sample * sample_rate

    def __eq__(self, other):
        if other is None:
            return False
        return (self.channels == other.channels and
                self.sample_size == other.sample_size and
                self.sample_rate == other.sample_rate)

    def __ne__(self, other):
        return not self.__eq__(other)

    def __repr__(self):
        return '%s(channels=%d, sample_size=%d, sample_rate=%d)' % (
            self.__class__.__name__, self.channels, self.sample_size, self.sample_rate)


class VideoFormat:
    """Video details.

    An instance of this class is provided by sources with a video stream. You
    should not modify the fields.

    Note that the sample aspect has no relation to the aspect ratio of the
    video image.  For example, a video image of 640x480 with sample aspect 2.0
    should be displayed at 1280x480.  It is the responsibility of the
    application to perform this scaling.

    Args:
        width (int): Width of video image, in pixels.
        height (int): Height of video image, in pixels.
        sample_aspect (float): Aspect ratio (width over height) of a single
            video pixel.
        frame_rate (float): Frame rate (frames per second) of the video.

            .. versionadded:: 1.2
    """

    def __init__(self, width, height, sample_aspect=1.0):
        self.width = width
        self.height = height
        self.sample_aspect = sample_aspect
        self.frame_rate = None

    def __eq__(self, other):
        if isinstance(other, VideoFormat):
            return (self.width == other.width and
                    self.height == other.height and
                    self.sample_aspect == other.sample_aspect and
                    self.frame_rate == other.frame_rate)
        return False


class AudioData:
    """A single packet of audio data.

    This class is used internally by pyglet.

    Args:
        data (bytes or ctypes array or pointer): Sample data.
        length (int): Size of sample data, in bytes.
        timestamp (float): Time of the first sample, in seconds.
        duration (float): Total data duration, in seconds.
        events (List[:class:`pyglet.media.events.MediaEvent`]): List of events
            contained within this packet. Events are timestamped relative to
            this audio packet.
    """

    __slots__ = 'data', 'length', 'timestamp', 'duration', 'events'

    def __init__(self, data, length, timestamp, duration, events):
        self.data = data
        self.length = length
        self.timestamp = timestamp
        self.duration = duration
        self.events = events

    def __eq__(self, other):
        if isinstance(other, AudioData):
            return (self.data == other.data and
                    self.length == other.length and
                    self.timestamp == other.timestamp and
                    self.duration == other.duration and
                    self.events == other.events)
        return False

    def consume(self, num_bytes, audio_format):
        """Remove some data from the beginning of the packet.

        All events are cleared.

        Args:
            num_bytes (int): The number of bytes to consume from the packet.
            audio_format (:class:`.AudioFormat`): The packet audio format.
        """
        self.events = ()
        if num_bytes >= self.length:
            self.data = None
            self.length = 0
            self.timestamp += self.duration
            self.duration = 0
            return
        elif num_bytes == 0:
            return

        self.data = self.data[num_bytes:]
        self.length -= num_bytes
        self.duration -= num_bytes / audio_format.bytes_per_second
        self.timestamp += num_bytes / audio_format.bytes_per_second

    def get_string_data(self):
        """Return data as raw bytes.

        Returns:
            bytes: data as raw bytes.
        """
        if self.data is None:
            return b''

        return memoryview(self.data).tobytes()[:self.length]


class SourceInfo:
    """Source metadata information.

    Fields are the empty string or zero if the information is not available.

    Args:
        title (str): Title
        author (str): Author
        copyright (str): Copyright statement
        comment (str): Comment
        album (str): Album name
        year (int): Year
        track (int): Track number
        genre (str): Genre

    .. versionadded:: 1.2
    """

    title = ''
    author = ''
    copyright = ''
    comment = ''
    album = ''
    year = 0
    track = 0
    genre = ''


class Source:
    """An audio and/or video source.

    Args:
        audio_format (:class:`.AudioFormat`): Format of the audio in this
            source, or ``None`` if the source is silent.
        video_format (:class:`.VideoFormat`): Format of the video in this
            source, or ``None`` if there is no video.
        info (:class:`.SourceInfo`): Source metadata such as title, artist,
            etc; or ``None`` if the` information is not available.

            .. versionadded:: 1.2

    Attributes:
        is_player_source (bool): Determine if this source is a player
            current source.

            Check on a :py:class:`~pyglet.media.player.Player` if this source
            is the current source.
    """

    _duration = None
    _players = []  # List of players when calling Source.play

    audio_format = None
    video_format = None
    info = None
    is_player_source = False

    @property
    def duration(self):
        """float: The length of the source, in seconds.

        Not all source durations can be determined; in this case the value
        is ``None``.

        Read-only.
        """
        return self._duration

    def play(self):
        """Play the source.

        This is a convenience method which creates a Player for
        this source and plays it immediately.

        Returns:
            :class:`.Player`
        """
        from pyglet.media.player import Player  # XXX Nasty circular dependency
        player = Player()
        player.queue(self)
        player.play()
        Source._players.append(player)

        def _on_player_eos():
            Source._players.remove(player)
            # There is a closure on player. To get the refcount to 0,
            # we need to delete this function.
            player.on_player_eos = None

        player.on_player_eos = _on_player_eos
        return player

    def get_animation(self):
        """
        Import all video frames into memory.

        An empty animation will be returned if the source has no video.
        Otherwise, the animation will contain all unplayed video frames (the
        entire source, if it has not been queued on a player). After creating
        the animation, the source will be at EOS (end of stream).

        This method is unsuitable for videos running longer than a
        few seconds.

        .. versionadded:: 1.1

        Returns:
            :class:`pyglet.image.Animation`
        """
        from pyglet.image import Animation, AnimationFrame
        if not self.video_format:
            # XXX: This causes an assertion in the constructor of Animation
            return Animation([])
        else:
            frames = []
            last_ts = 0
            next_ts = self.get_next_video_timestamp()
            while next_ts is not None:
                image = self.get_next_video_frame()
                if image is not None:
                    delay = next_ts - last_ts
                    frames.append(AnimationFrame(image, delay))
                    last_ts = next_ts
                next_ts = self.get_next_video_timestamp()
            return Animation(frames)

    def get_next_video_timestamp(self):
        """Get the timestamp of the next video frame.

        .. versionadded:: 1.1

        Returns:
            float: The next timestamp, or ``None`` if there are no more video
            frames.
        """
        pass

    def get_next_video_frame(self):
        """Get the next video frame.

        .. versionadded:: 1.1

        Returns:
            :class:`pyglet.image.AbstractImage`: The next video frame image,
            or ``None`` if the video frame could not be decoded or there are
            no more video frames.
        """
        pass

    def save(self, filename=None, file=None, encoder=None):
        """Save this Source to a file.

        :Parameters:
            `filename` : str
                Used to set the file format, and to open the output file
                if `file` is unspecified.
            `file` : file-like object or None
                File to write audio data to.
            `encoder` : MediaEncoder or None
                If unspecified, all encoders matching the filename extension
                are tried.  If all fail, the exception from the first one
                attempted is raised.

        """
        if not file:
            file = open(filename, 'wb')

        if encoder:
            encoder.encode(self, file, filename)
        else:
            first_exception = None
            for encoder in pyglet.media.get_encoders(filename):
                try:
                    encoder.encode(self, file, filename)
                    return
                except MediaEncodeException as e:
                    first_exception = first_exception or e
                    file.seek(0)

            if not first_exception:
                raise MediaEncodeException('No media encoders are available')
            raise first_exception

    # Internal methods that Player calls on the source:

    def seek(self, timestamp):
        """Seek to given timestamp.

        Args:
            timestamp (float): Time where to seek in the source. The
                ``timestamp`` will be clamped to the duration of the source.
        """
        raise CannotSeekException()

    def get_queue_source(self):
        """Return the ``Source`` to be used as the queue source for a player.

        Default implementation returns self.
        """
        return self

    def get_audio_data(self, num_bytes, compensation_time=0.0):
        """Get next packet of audio data.

        Args:
            num_bytes (int): Maximum number of bytes of data to return.
            compensation_time (float): Time in sec to compensate due to a
                difference between the master clock and the audio clock.

        Returns:
            :class:`.AudioData`: Next packet of audio data, or ``None`` if
            there is no (more) data.
        """
        return None


class StreamingSource(Source):
    """A source that is decoded as it is being played.

    The source can only be played once at a time on any
    :class:`~pyglet.media.player.Player`.
    """

    @property
    def is_queued(self):
        """
        bool: Determine if this source is a player current source.

        Check on a :py:class:`~pyglet.media.player.Player` if this source
        is the current source.

        :deprecated: Use :attr:`is_player_source` instead.
        """
        return self.is_player_source

    def get_queue_source(self):
        """Return the ``Source`` to be used as the source for a player.

        Default implementation returns self.

        Returns:
            :class:`.Source`
        """
        if self.is_player_source:
            raise MediaException('This source is already queued on a player.')
        self.is_player_source = True
        return self

    def delete(self):
        """Release the resources held by this StreamingSource."""
        pass


class StaticSource(Source):
    """A source that has been completely decoded in memory.

    This source can be queued onto multiple players any number of times.

    Construct a :py:class:`~pyglet.media.StaticSource` for the data in
    ``source``.

    Args:
        source (Source):  The source to read and decode audio and video data
            from.
    """

    def __init__(self, source):
        source = source.get_queue_source()
        if source.video_format:
            raise NotImplementedError('Static sources not supported for video.')

        self.audio_format = source.audio_format
        if not self.audio_format:
            self._data = None
            self._duration = 0.
            return

        # Arbitrary: number of bytes to request at a time.
        buffer_size = 1 << 20  # 1 MB

        # Naive implementation.  Driver-specific implementations may override
        # to load static audio data into device (or at least driver) memory.
        data = BytesIO()
        while True:
            audio_data = source.get_audio_data(buffer_size)
            if not audio_data:
                break
            data.write(audio_data.get_string_data())
        self._data = data.getvalue()

        self._duration = len(self._data) / self.audio_format.bytes_per_second

    def get_queue_source(self):
        if self._data is not None:
            return StaticMemorySource(self._data, self.audio_format)

    def get_audio_data(self, num_bytes, compensation_time=0.0):
        """The StaticSource does not provide audio data.

        When the StaticSource is queued on a
        :class:`~pyglet.media.player.Player`, it creates a
        :class:`.StaticMemorySource` containing its internal audio data and
        audio format.

        Raises:
            RuntimeError
        """
        raise RuntimeError('StaticSource cannot be queued.')


class StaticMemorySource(StaticSource):
    """
    Helper class for default implementation of :class:`.StaticSource`.

    Do not use directly. This class is used internally by pyglet.

    Args:
        data (AudioData): The audio data.
        audio_format (AudioFormat): The audio format.
    """

    def __init__(self, data, audio_format):
        """Construct a memory source over the given data buffer."""
        self._file = BytesIO(data)
        self._max_offset = len(data)
        self.audio_format = audio_format
        self._duration = len(data) / float(audio_format.bytes_per_second)

    def seek(self, timestamp):
        """Seek to given timestamp.

        Args:
            timestamp (float): Time where to seek in the source.
        """
        offset = int(timestamp * self.audio_format.bytes_per_second)

        # Align to sample
        if self.audio_format.bytes_per_sample == 2:
            offset &= 0xfffffffe
        elif self.audio_format.bytes_per_sample == 4:
            offset &= 0xfffffffc

        self._file.seek(offset)

    def get_audio_data(self, num_bytes, compensation_time=0.0):
        """Get next packet of audio data.

        Args:
            num_bytes (int): Maximum number of bytes of data to return.
            compensation_time (float): Not used in this class.

        Returns:
            :class:`.AudioData`: Next packet of audio data, or ``None`` if
            there is no (more) data.
        """
        offset = self._file.tell()
        timestamp = float(offset) / self.audio_format.bytes_per_second

        # Align to sample size
        if self.audio_format.bytes_per_sample == 2:
            num_bytes &= 0xfffffffe
        elif self.audio_format.bytes_per_sample == 4:
            num_bytes &= 0xfffffffc

        data = self._file.read(num_bytes)
        if not len(data):
            return None

        duration = float(len(data)) / self.audio_format.bytes_per_second
        return AudioData(data, len(data), timestamp, duration, [])


class SourceGroup:
    """Group of like sources to allow gapless playback.

    Seamlessly read data from a group of sources to allow for
    gapless playback. All sources must share the same audio format.
    The first source added sets the format.
    """

    def __init__(self):
        self.audio_format = None
        self.video_format = None
        self.duration = 0.0
        self._timestamp_offset = 0.0
        self._dequeued_durations = []
        self._sources = []

    def seek(self, time):
        if self._sources:
            self._sources[0].seek(time)

    def add(self, source):
        self.audio_format = self.audio_format or source.audio_format
        source = source.get_queue_source()
        assert (source.audio_format == self.audio_format), "Sources must share the same audio format."
        self._sources.append(source)
        self.duration += source.duration

    def has_next(self):
        return len(self._sources) > 1

    def get_queue_source(self):
        return self

    def _advance(self):
        if self._sources:
            self._timestamp_offset += self._sources[0].duration
            self._dequeued_durations.insert(0, self._sources[0].duration)
            old_source = self._sources.pop(0)
            self.duration -= old_source.duration

            if isinstance(old_source, StreamingSource):
                old_source.delete()
                del old_source

    def get_audio_data(self, num_bytes, compensation_time=0.0):
        """Get next audio packet.

        :Parameters:
            `num_bytes` : int
                Hint for preferred size of audio packet; may be ignored.

        :rtype: `AudioData`
        :return: Audio data, or None if there is no more data.
        """

        if not self._sources:
            return None

        buffer = b""
        duration = 0.0
        timestamp = 0.0

        while len(buffer) < num_bytes and self._sources:
            audiodata = self._sources[0].get_audio_data(num_bytes)
            if audiodata:
                buffer += audiodata.data
                duration += audiodata.duration
                timestamp += self._timestamp_offset
            else:
                self._advance()

        return AudioData(buffer, len(buffer), timestamp, duration, [])<|MERGE_RESOLUTION|>--- conflicted
+++ resolved
@@ -33,14 +33,9 @@
 # POSSIBILITY OF SUCH DAMAGE.
 # ----------------------------------------------------------------------------
 
-<<<<<<< HEAD
-from io import BytesIO
-=======
 import io
->>>>>>> d987026e
-
-import pyglet
-from pyglet.media.exceptions import MediaException, CannotSeekException, MediaEncodeException
+
+from pyglet.media.exceptions import MediaException, CannotSeekException
 
 
 class AudioFormat:
@@ -78,7 +73,8 @@
 
     def __repr__(self):
         return '%s(channels=%d, sample_size=%d, sample_rate=%d)' % (
-            self.__class__.__name__, self.channels, self.sample_size, self.sample_rate)
+            self.__class__.__name__, self.channels, self.sample_size,
+            self.sample_rate)
 
 
 class VideoFormat:
@@ -123,7 +119,7 @@
     This class is used internally by pyglet.
 
     Args:
-        data (bytes or ctypes array or pointer): Sample data.
+        data (str or ctypes array or pointer): Sample data.
         length (int): Size of sample data, in bytes.
         timestamp (float): Time of the first sample, in seconds.
         duration (float): Total data duration, in seconds.
@@ -164,7 +160,7 @@
             self.data = None
             self.length = 0
             self.timestamp += self.duration
-            self.duration = 0
+            self.duration = 0.
             return
         elif num_bytes == 0:
             return
@@ -175,10 +171,10 @@
         self.timestamp += num_bytes / audio_format.bytes_per_second
 
     def get_string_data(self):
-        """Return data as raw bytes.
-
-        Returns:
-            bytes: data as raw bytes.
+        """Return data as a bytestring.
+
+        Returns:
+            bytes: Data as a (byte)string.
         """
         if self.data is None:
             return b''
@@ -335,40 +331,6 @@
         """
         pass
 
-    def save(self, filename=None, file=None, encoder=None):
-        """Save this Source to a file.
-
-        :Parameters:
-            `filename` : str
-                Used to set the file format, and to open the output file
-                if `file` is unspecified.
-            `file` : file-like object or None
-                File to write audio data to.
-            `encoder` : MediaEncoder or None
-                If unspecified, all encoders matching the filename extension
-                are tried.  If all fail, the exception from the first one
-                attempted is raised.
-
-        """
-        if not file:
-            file = open(filename, 'wb')
-
-        if encoder:
-            encoder.encode(self, file, filename)
-        else:
-            first_exception = None
-            for encoder in pyglet.media.get_encoders(filename):
-                try:
-                    encoder.encode(self, file, filename)
-                    return
-                except MediaEncodeException as e:
-                    first_exception = first_exception or e
-                    file.seek(0)
-
-            if not first_exception:
-                raise MediaEncodeException('No media encoders are available')
-            raise first_exception
-
     # Internal methods that Player calls on the source:
 
     def seek(self, timestamp):
@@ -468,7 +430,7 @@
 
         # Naive implementation.  Driver-specific implementations may override
         # to load static audio data into device (or at least driver) memory.
-        data = BytesIO()
+        data = io.BytesIO()
         while True:
             audio_data = source.get_audio_data(buffer_size)
             if not audio_data:
@@ -509,7 +471,7 @@
 
     def __init__(self, data, audio_format):
         """Construct a memory source over the given data buffer."""
-        self._file = BytesIO(data)
+        self._file = io.BytesIO(data)
         self._max_offset = len(data)
         self.audio_format = audio_format
         self._duration = len(data) / float(audio_format.bytes_per_second)
