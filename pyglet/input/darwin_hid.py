# ----------------------------------------------------------------------------
# pyglet
# Copyright (c) 2006-2008 Alex Holkner
# Copyright (c) 2008-2020 pyglet contributors
# All rights reserved.
#
# Redistribution and use in source and binary forms, with or without
# modification, are permitted provided that the following conditions
# are met:
#
#  * Redistributions of source code must retain the above copyright
#    notice, this list of conditions and the following disclaimer.
#  * Redistributions in binary form must reproduce the above copyright
#    notice, this list of conditions and the following disclaimer in
#    the documentation and/or other materials provided with the
#    distribution.
#  * Neither the name of pyglet nor the names of its
#    contributors may be used to endorse or promote products
#    derived from this software without specific prior written
#    permission.
#
# THIS SOFTWARE IS PROVIDED BY THE COPYRIGHT HOLDERS AND CONTRIBUTORS
# "AS IS" AND ANY EXPRESS OR IMPLIED WARRANTIES, INCLUDING, BUT NOT
# LIMITED TO, THE IMPLIED WARRANTIES OF MERCHANTABILITY AND FITNESS
# FOR A PARTICULAR PURPOSE ARE DISCLAIMED. IN NO EVENT SHALL THE
# COPYRIGHT OWNER OR CONTRIBUTORS BE LIABLE FOR ANY DIRECT, INDIRECT,
# INCIDENTAL, SPECIAL, EXEMPLARY, OR CONSEQUENTIAL DAMAGES (INCLUDING,
# BUT NOT LIMITED TO, PROCUREMENT OF SUBSTITUTE GOODS OR SERVICES;
# LOSS OF USE, DATA, OR PROFITS; OR BUSINESS INTERRUPTION) HOWEVER
# CAUSED AND ON ANY THEORY OF LIABILITY, WHETHER IN CONTRACT, STRICT
# LIABILITY, OR TORT (INCLUDING NEGLIGENCE OR OTHERWISE) ARISING IN
# ANY WAY OUT OF THE USE OF THIS SOFTWARE, EVEN IF ADVISED OF THE
# POSSIBILITY OF SUCH DAMAGE.
# ----------------------------------------------------------------------------
<<<<<<< HEAD
# Uses the HID API introduced in Mac OS X version 10.5
# http://developer.apple.com/library/mac/#technotes/tn2007/tn2187.html
=======

import sys

from ctypes import cdll, util, CFUNCTYPE, byref, c_void_p
from ctypes import c_int, c_ubyte, c_bool, c_uint32, c_uint64

from .base import Device, Control, AbsoluteAxis, RelativeAxis, Button
from .base import Joystick, AppleRemote
from .base import DeviceExclusiveException
>>>>>>> ecad2e89

from pyglet.libs.darwin.cocoapy import CFSTR, CFIndex, CFTypeID, known_cftypes
from pyglet.libs.darwin.cocoapy import kCFRunLoopDefaultMode, CFAllocatorRef, cf
from pyglet.libs.darwin.cocoapy import cfset_to_set, cftype_to_value, cfarray_to_list

__LP64__ = (sys.maxsize > 2 ** 32)

# Uses the HID API introduced in Mac OS X version 10.5
# http://developer.apple.com/library/mac/#technotes/tn2007/tn2187.html

from ctypes import *
from ctypes import util

from .base import Device, Control, AbsoluteAxis, RelativeAxis, Button
from .base import Joystick, GameController, AppleRemote
from .base import DeviceExclusiveException
from .gamecontroller import is_game_controller


# Load iokit framework
iokit = cdll.LoadLibrary(util.find_library('IOKit'))

# IOKit constants from
# /System/Library/Frameworks/IOKit.framework/Headers/hid/IOHIDKeys.h
kIOHIDOptionsTypeNone	     = 0x00
kIOHIDOptionsTypeSeizeDevice = 0x01

kIOHIDElementTypeInput_Misc      = 1
kIOHIDElementTypeInput_Button    = 2
kIOHIDElementTypeInput_Axis      = 3
kIOHIDElementTypeInput_ScanCodes = 4
kIOHIDElementTypeOutput          = 129
kIOHIDElementTypeFeature         = 257
kIOHIDElementTypeCollection      = 513

# /System/Library/Frameworks/IOKit.framework/Headers/hid/IOHIDUsageTables.h
kHIDPage_GenericDesktop	       = 0x01
kHIDPage_Consumer              = 0x0C
kHIDUsage_GD_SystemSleep       = 0x82
kHIDUsage_GD_SystemWakeUp      = 0x83
kHIDUsage_GD_SystemAppMenu     = 0x86
kHIDUsage_GD_SystemMenu	       = 0x89
kHIDUsage_GD_SystemMenuRight   = 0x8A
kHIDUsage_GD_SystemMenuLeft    = 0x8B
kHIDUsage_GD_SystemMenuUp      = 0x8C
kHIDUsage_GD_SystemMenuDown    = 0x8D
kHIDUsage_Csmr_Menu            = 0x40
kHIDUsage_Csmr_FastForward     = 0xB3
kHIDUsage_Csmr_Rewind          = 0xB4
kHIDUsage_Csmr_Eject	       = 0xB8
kHIDUsage_Csmr_Mute	           = 0xE2
kHIDUsage_Csmr_VolumeIncrement = 0xE9
kHIDUsage_Csmr_VolumeDecrement = 0xEA

IOReturn = c_int  # IOReturn.h
IOOptionBits = c_uint32  # IOTypes.h

# IOHIDKeys.h
IOHIDElementType = c_int
IOHIDElementCollectionType = c_int
if __LP64__:
    IOHIDElementCookie = c_uint32
else:
    IOHIDElementCookie = c_void_p

iokit.IOHIDDeviceClose.restype = IOReturn
iokit.IOHIDDeviceClose.argtypes = [c_void_p, IOOptionBits]

iokit.IOHIDDeviceConformsTo.restype = c_ubyte
iokit.IOHIDDeviceConformsTo.argtypes = [c_void_p, c_uint32, c_uint32]

iokit.IOHIDDeviceCopyMatchingElements.restype = c_void_p
iokit.IOHIDDeviceCopyMatchingElements.argtypes = [c_void_p, c_void_p, IOOptionBits]

iokit.IOHIDDeviceGetProperty.restype = c_void_p
iokit.IOHIDDeviceGetProperty.argtypes = [c_void_p, c_void_p]

iokit.IOHIDDeviceGetTypeID.restype = CFTypeID
iokit.IOHIDDeviceGetTypeID.argtypes = []

iokit.IOHIDDeviceGetValue.restype = IOReturn
iokit.IOHIDDeviceGetValue.argtypes = [c_void_p, c_void_p, c_void_p]

iokit.IOHIDDeviceOpen.restype = IOReturn
iokit.IOHIDDeviceOpen.argtypes = [c_void_p, IOOptionBits]

iokit.IOHIDDeviceRegisterInputValueCallback.restype = None
iokit.IOHIDDeviceRegisterInputValueCallback.argtypes = [c_void_p, c_void_p, c_void_p]

iokit.IOHIDDeviceRegisterRemovalCallback.restype = None
iokit.IOHIDDeviceRegisterRemovalCallback.argtypes = [c_void_p, c_void_p, c_void_p]

iokit.IOHIDDeviceScheduleWithRunLoop.restype = None
iokit.IOHIDDeviceScheduleWithRunLoop.argtypes = [c_void_p, c_void_p, c_void_p]

iokit.IOHIDDeviceUnscheduleFromRunLoop.restype = None
iokit.IOHIDDeviceUnscheduleFromRunLoop.argtypes = [c_void_p, c_void_p, c_void_p]

iokit.IOHIDElementGetCollectionType.restype = IOHIDElementCollectionType
iokit.IOHIDElementGetCollectionType.argtypes = [c_void_p]

iokit.IOHIDElementGetCookie.restype = IOHIDElementCookie
iokit.IOHIDElementGetCookie.argtypes = [c_void_p]

iokit.IOHIDElementGetLogicalMax.restype = CFIndex
iokit.IOHIDElementGetLogicalMax.argtypes = [c_void_p]

iokit.IOHIDElementGetLogicalMin.restype = CFIndex
iokit.IOHIDElementGetLogicalMin.argtypes = [c_void_p]

iokit.IOHIDElementGetName.restype = c_void_p
iokit.IOHIDElementGetName.argtypes = [c_void_p]

iokit.IOHIDElementGetPhysicalMax.restype = CFIndex
iokit.IOHIDElementGetPhysicalMax.argtypes = [c_void_p]

iokit.IOHIDElementGetPhysicalMin.restype = CFIndex
iokit.IOHIDElementGetPhysicalMin.argtypes = [c_void_p]

iokit.IOHIDElementGetReportCount.restype = c_uint32
iokit.IOHIDElementGetReportCount.argtypes = [c_void_p]

iokit.IOHIDElementGetReportID.restype = c_uint32
iokit.IOHIDElementGetReportID.argtypes = [c_void_p]

iokit.IOHIDElementGetReportSize.restype = c_uint32
iokit.IOHIDElementGetReportSize.argtypes = [c_void_p]

iokit.IOHIDElementGetType.restype = IOHIDElementType
iokit.IOHIDElementGetType.argtypes = [c_void_p]

iokit.IOHIDElementGetTypeID.restype = CFTypeID
iokit.IOHIDElementGetTypeID.argtypes = []

iokit.IOHIDElementGetUnit.restype = c_uint32
iokit.IOHIDElementGetUnit.argtypes = [c_void_p]

iokit.IOHIDElementGetUnitExponent.restype = c_uint32
iokit.IOHIDElementGetUnitExponent.argtypes = [c_void_p]

iokit.IOHIDElementGetUsage.restype = c_uint32
iokit.IOHIDElementGetUsage.argtypes = [c_void_p]

iokit.IOHIDElementGetUsagePage.restype = c_uint32
iokit.IOHIDElementGetUsagePage.argtypes = [c_void_p]

iokit.IOHIDElementHasNullState.restype = c_bool
iokit.IOHIDElementHasNullState.argtypes = [c_void_p]

iokit.IOHIDElementHasPreferredState.restype = c_bool
iokit.IOHIDElementHasPreferredState.argtypes = [c_void_p]

iokit.IOHIDElementIsArray.restype = c_bool
iokit.IOHIDElementIsArray.argtypes = [c_void_p]

iokit.IOHIDElementIsNonLinear.restype = c_bool
iokit.IOHIDElementIsNonLinear.argtypes = [c_void_p]

iokit.IOHIDElementIsRelative.restype = c_bool
iokit.IOHIDElementIsRelative.argtypes = [c_void_p]

iokit.IOHIDElementIsVirtual.restype = c_bool
iokit.IOHIDElementIsVirtual.argtypes = [c_void_p]

iokit.IOHIDElementIsWrapping.restype = c_bool
iokit.IOHIDElementIsWrapping.argtypes = [c_void_p]

iokit.IOHIDManagerCreate.restype = c_void_p
iokit.IOHIDManagerCreate.argtypes = [CFAllocatorRef, IOOptionBits]

iokit.IOHIDManagerCopyDevices.restype = c_void_p
iokit.IOHIDManagerCopyDevices.argtypes = [c_void_p]

iokit.IOHIDManagerGetTypeID.restype = CFTypeID
iokit.IOHIDManagerGetTypeID.argtypes = []

iokit.IOHIDManagerRegisterDeviceMatchingCallback.restype = None
iokit.IOHIDManagerRegisterDeviceMatchingCallback.argtypes = [c_void_p, c_void_p, c_void_p]

iokit.IOHIDManagerScheduleWithRunLoop.restype = c_void_p
iokit.IOHIDManagerScheduleWithRunLoop.argtypes = [c_void_p, c_void_p, c_void_p]

iokit.IOHIDManagerSetDeviceMatching.restype = None
iokit.IOHIDManagerSetDeviceMatching.argtypes = [c_void_p, c_void_p]

iokit.IOHIDValueGetElement.restype = c_void_p
iokit.IOHIDValueGetElement.argtypes = [c_void_p]

iokit.IOHIDValueGetIntegerValue.restype = CFIndex
iokit.IOHIDValueGetIntegerValue.argtypes = [c_void_p]

iokit.IOHIDValueGetLength.restype = CFIndex
iokit.IOHIDValueGetLength.argtypes = [c_void_p]

iokit.IOHIDValueGetTimeStamp.restype = c_uint64
iokit.IOHIDValueGetTimeStamp.argtypes = [c_void_p]

iokit.IOHIDValueGetTypeID.restype = CFTypeID
iokit.IOHIDValueGetTypeID.argtypes = []

# Callback function types
HIDManagerCallback = CFUNCTYPE(None, c_void_p, c_int, c_void_p, c_void_p)
HIDDeviceCallback = CFUNCTYPE(None, c_void_p, c_int, c_void_p)
HIDDeviceValueCallback = CFUNCTYPE(None, c_void_p, c_int, c_void_p, c_void_p)

######################################################################
# HID Class Wrappers

# Lookup tables cache python objects for the devices and elements so that
# we can avoid creating multiple wrapper objects for the same device.
<<<<<<< HEAD
_device_lookup = {}     # IOHIDDeviceRef to python HIDDevice object
_element_lookup = {}    # IOHIDElementRef to python HIDDeviceElement object
=======
_device_lookup = {}   # IOHIDDeviceRef to python HIDDevice object
_element_lookup = {}  # IOHIDElementRef to python HIDDeviceElement object
>>>>>>> ecad2e89


class HIDValue:
    def __init__(self, valueRef):
        # Check that this is a valid IOHIDValue.
        assert valueRef
        assert cf.CFGetTypeID(valueRef) == iokit.IOHIDValueGetTypeID()
        self.valueRef = valueRef
        self.timestamp = iokit.IOHIDValueGetTimeStamp(valueRef)
        self.length = iokit.IOHIDValueGetLength(valueRef)
        if self.length <= 4:
            self.intvalue = iokit.IOHIDValueGetIntegerValue(valueRef)
        else:
            # Values may be byte data rather than integers.
            # e.g. the PS3 controller has a 39-byte HIDValue element.
            # We currently do not try to handle these cases.
            self.intvalue = None
        elementRef = c_void_p(iokit.IOHIDValueGetElement(valueRef))
        self.element = HIDDeviceElement.get_element(elementRef)


class HIDDevice:
    @classmethod
    def get_device(cls, deviceRef):
        # deviceRef is a c_void_p pointing to an IOHIDDeviceRef
        if deviceRef.value in _device_lookup:
            return _device_lookup[deviceRef.value]
        else:
            device = HIDDevice(deviceRef)
            return device

    def __init__(self, deviceRef):
        # Check that we've got a valid IOHIDDevice.
        assert deviceRef
        assert cf.CFGetTypeID(deviceRef) == iokit.IOHIDDeviceGetTypeID()
        _device_lookup[deviceRef.value] = self
        self.deviceRef = deviceRef
        # Set attributes from device properties.
        self.transport = self.get_property("Transport")
        self.vendorID = self.get_property("VendorID")
        self.vendorIDSource = self.get_property("VendorIDSource")
        self.productID = self.get_property("ProductID")
        self.versionNumber = self.get_property("VersionNumber")
        self.manufacturer = self.get_property("Manufacturer")
        self.product = self.get_property("Product")
        self.serialNumber = self.get_property("SerialNumber")  # always returns None; apple bug?
        self.locationID = self.get_property("LocationID")
        self.primaryUsage = self.get_property("PrimaryUsage")
        self.primaryUsagePage = self.get_property("PrimaryUsagePage")
        # Populate self.elements with our device elements.
        self.elements = self._get_elements()
        # Set up callback functions.
        self.value_observers = set()
        self.removal_observers = set()
        self.removal_callback = self._register_removal_callback()
        self.value_callback = self._register_input_value_callback()

    def dump_info(self):
        for x in ('manufacturer', 'product', 'transport', 'vendorID', 'vendorIDSource', 'productID',
                  'versionNumber', 'serialNumber', 'locationID', 'primaryUsage', 'primaryUsagePage'):
            value = getattr(self, x)
            print(x + ":", value)

    def unique_identifier(self):
        # Since we can't rely on the serial number, create our own identifier.
        # Can use this to find devices when they are plugged back in.
        return (self.manufacturer, self.product, self.vendorID, self.productID,
                self.versionNumber, self.primaryUsage, self.primaryUsagePage)

    def get_property(self, name):
        cfname = CFSTR(name)
        cfvalue = c_void_p(iokit.IOHIDDeviceGetProperty(self.deviceRef, cfname))
        cf.CFRelease(cfname)
        return cftype_to_value(cfvalue)

    def open(self, exclusive_mode=False):
        if exclusive_mode:
            options = kIOHIDOptionsTypeSeizeDevice
        else:
            options = kIOHIDOptionsTypeNone
        return bool(iokit.IOHIDDeviceOpen(self.deviceRef, options))

    def close(self):
        return bool(iokit.IOHIDDeviceClose(self.deviceRef, kIOHIDOptionsTypeNone))

    def schedule_with_run_loop(self):
        iokit.IOHIDDeviceScheduleWithRunLoop(
            self.deviceRef,
            c_void_p(cf.CFRunLoopGetCurrent()),
            kCFRunLoopDefaultMode)

    def unschedule_from_run_loop(self):
        iokit.IOHIDDeviceUnscheduleFromRunLoop(
            self.deviceRef,
            c_void_p(cf.CFRunLoopGetCurrent()),
            kCFRunLoopDefaultMode)

    def _get_elements(self):
        cfarray = c_void_p(iokit.IOHIDDeviceCopyMatchingElements(self.deviceRef, None, 0))
        if not cfarray:
            # requires "Security & Privacy / Input Monitoring", see #95
            return []
        elements = cfarray_to_list(cfarray)
        cf.CFRelease(cfarray)
        return elements

    # Page and usage IDs are from the HID usage tables located at
    # http://www.usb.org/developers/devclass_docs/Hut1_12.pdf
    def conforms_to(self, page, usage):
        return bool(iokit.IOHIDDeviceConformsTo(self.deviceRef, page, usage))

    def is_pointer(self):
        return self.conforms_to(0x01, 0x01)

    def is_mouse(self):
        return self.conforms_to(0x01, 0x02)

    def is_joystick(self):
        return self.conforms_to(0x01, 0x04)

    def is_gamepad(self):
        return self.conforms_to(0x01, 0x05)

    def is_keyboard(self):
        return self.conforms_to(0x01, 0x06)

    def is_keypad(self):
        return self.conforms_to(0x01, 0x07)

    def is_multi_axis(self):
        return self.conforms_to(0x01, 0x08)

    def py_removal_callback(self, context, result, sender):
        self = _device_lookup[sender]  # avoid wonky python context issues
        # Dispatch removal message to all observers.
        for x in self.removal_observers:
            if hasattr(x, 'device_removed'):
                x.device_removed(self)
        # Remove self from device lookup table.
        del _device_lookup[sender]
        # Remove device elements from lookup table.
        for key, value in _element_lookup.items():
            if value in self.elements:
                del _element_lookup[key]

    def _register_removal_callback(self):
        removal_callback = HIDDeviceCallback(self.py_removal_callback)
        iokit.IOHIDDeviceRegisterRemovalCallback(self.deviceRef, removal_callback, None)
        return removal_callback

    def add_removal_observer(self, observer):
        self.removal_observers.add(observer)

    def py_value_callback(self, context, result, sender, value):
        v = HIDValue(c_void_p(value))
        # Dispatch value changed message to all observers.
        for x in self.value_observers:
            if hasattr(x, 'device_value_changed'):
                x.device_value_changed(self, v)

    def _register_input_value_callback(self):
        value_callback = HIDDeviceValueCallback(self.py_value_callback)
        iokit.IOHIDDeviceRegisterInputValueCallback(self.deviceRef, value_callback, None)
        return value_callback

    def add_value_observer(self, observer):
        self.value_observers.add(observer)

    def get_value(self, element):
        # If the device is not open, then returns None
        valueRef = c_void_p()
        iokit.IOHIDDeviceGetValue(self.deviceRef, element.elementRef, byref(valueRef))
        if valueRef:
            return HIDValue(valueRef)
        else:
            return None


class HIDDeviceElement:
    @classmethod
    def get_element(cls, elementRef):
        # elementRef is a c_void_p pointing to an IOHIDDeviceElementRef
        if elementRef.value in _element_lookup:
            return _element_lookup[elementRef.value]
        else:
            element = HIDDeviceElement(elementRef)
            return element

    def __init__(self, elementRef):
        # Check that we've been passed a valid IOHIDElement.
        assert elementRef
        assert cf.CFGetTypeID(elementRef) == iokit.IOHIDElementGetTypeID()
        _element_lookup[elementRef.value] = self
        self.elementRef = elementRef
        # Set element properties as attributes.
        self.cookie = iokit.IOHIDElementGetCookie(elementRef)
        self.type = iokit.IOHIDElementGetType(elementRef)
        if self.type == kIOHIDElementTypeCollection:
            self.collectionType = iokit.IOHIDElementGetCollectionType(elementRef)
        else:
            self.collectionType = None
        self.usagePage = iokit.IOHIDElementGetUsagePage(elementRef)
        self.usage = iokit.IOHIDElementGetUsage(elementRef)
        self.isVirtual = bool(iokit.IOHIDElementIsVirtual(elementRef))
        self.isRelative = bool(iokit.IOHIDElementIsRelative(elementRef))
        self.isWrapping = bool(iokit.IOHIDElementIsWrapping(elementRef))
        self.isArray = bool(iokit.IOHIDElementIsArray(elementRef))
        self.isNonLinear = bool(iokit.IOHIDElementIsNonLinear(elementRef))
        self.hasPreferredState = bool(iokit.IOHIDElementHasPreferredState(elementRef))
        self.hasNullState = bool(iokit.IOHIDElementHasNullState(elementRef))
        self.name = cftype_to_value(iokit.IOHIDElementGetName(elementRef))
        self.reportID = iokit.IOHIDElementGetReportID(elementRef)
        self.reportSize = iokit.IOHIDElementGetReportSize(elementRef)
        self.reportCount = iokit.IOHIDElementGetReportCount(elementRef)
        self.unit = iokit.IOHIDElementGetUnit(elementRef)
        self.unitExponent = iokit.IOHIDElementGetUnitExponent(elementRef)
        self.logicalMin = iokit.IOHIDElementGetLogicalMin(elementRef)
        self.logicalMax = iokit.IOHIDElementGetLogicalMax(elementRef)
        self.physicalMin = iokit.IOHIDElementGetPhysicalMin(elementRef)
        self.physicalMax = iokit.IOHIDElementGetPhysicalMax(elementRef)


class HIDManager:
    def __init__(self):
        # Create the HID Manager.
        self.managerRef = c_void_p(iokit.IOHIDManagerCreate(None, kIOHIDOptionsTypeNone))
        assert self.managerRef
        assert cf.CFGetTypeID(self.managerRef) == iokit.IOHIDManagerGetTypeID()
        self.schedule_with_run_loop()
        self.matching_observers = set()
        self.matching_callback = self._register_matching_callback()
        self.devices = self._get_devices()

    def _get_devices(self):
        try:
            # Tell manager that we are willing to match *any* device.
            # (Alternatively, we could restrict by device usage, or usage page.)
            iokit.IOHIDManagerSetDeviceMatching(self.managerRef, None)
            # Copy the device set and convert it to python.
            cfset = c_void_p(iokit.IOHIDManagerCopyDevices(self.managerRef))
            devices = cfset_to_set(cfset)
            cf.CFRelease(cfset)
        except:
            return set()
        return devices

    def open(self):
        iokit.IOHIDManagerOpen(self.managerRef, kIOHIDOptionsTypeNone)

    def close(self):
        iokit.IOHIDManagerClose(self.managerRef, kIOHIDOptionsTypeNone)

    def schedule_with_run_loop(self):
        iokit.IOHIDManagerScheduleWithRunLoop(
            self.managerRef,
            c_void_p(cf.CFRunLoopGetCurrent()),
            kCFRunLoopDefaultMode)

    def unschedule_from_run_loop(self):
        iokit.IOHIDManagerUnscheduleFromRunLoop(
            self.managerRef,
            c_void_p(cf.CFRunLoopGetCurrent()),
            kCFRunLoopDefaultMode)

    def _py_matching_callback(self, context, result, sender, device):
        d = HIDDevice.get_device(c_void_p(device))
        if d not in self.devices:
            self.devices.add(d)
            for x in self.matching_observers:
                if hasattr(x, 'device_discovered'):
                    x.device_discovered(d)

    def _register_matching_callback(self):
        matching_callback = HIDManagerCallback(self._py_matching_callback)
        iokit.IOHIDManagerRegisterDeviceMatchingCallback(self.managerRef, matching_callback, None)
        return matching_callback


######################################################################
# Add conversion methods for IOHIDDevices and IOHIDDeviceElements
# to the list of known types used by cftype_to_value.
known_cftypes[iokit.IOHIDDeviceGetTypeID()] = HIDDevice.get_device
known_cftypes[iokit.IOHIDElementGetTypeID()] = HIDDeviceElement.get_element
######################################################################

# Pyglet interface to HID

<<<<<<< HEAD
=======

>>>>>>> ecad2e89
_axis_names = {
    (0x01, 0x30): 'x',
    (0x01, 0x31): 'y',
    (0x01, 0x32): 'z',
    (0x01, 0x33): 'rx',
    (0x01, 0x34): 'ry',
    (0x01, 0x35): 'rz',
    (0x01, 0x38): 'wheel',
    (0x01, 0x39): 'hat',
}


_button_names = {
    (kHIDPage_GenericDesktop, kHIDUsage_GD_SystemSleep): 'sleep',
    (kHIDPage_GenericDesktop, kHIDUsage_GD_SystemWakeUp): 'wakeup',
    (kHIDPage_GenericDesktop, kHIDUsage_GD_SystemAppMenu): 'menu',
    (kHIDPage_GenericDesktop, kHIDUsage_GD_SystemMenu): 'select',
    (kHIDPage_GenericDesktop, kHIDUsage_GD_SystemMenuRight): 'right',
    (kHIDPage_GenericDesktop, kHIDUsage_GD_SystemMenuLeft): 'left',
    (kHIDPage_GenericDesktop, kHIDUsage_GD_SystemMenuUp): 'up',
    (kHIDPage_GenericDesktop, kHIDUsage_GD_SystemMenuDown): 'down',
    (kHIDPage_Consumer, kHIDUsage_Csmr_FastForward): 'right_hold',
    (kHIDPage_Consumer, kHIDUsage_Csmr_Rewind): 'left_hold',
    (kHIDPage_Consumer, kHIDUsage_Csmr_Menu): 'menu_hold',
    (0xff01, 0x23): 'select_hold',
    (kHIDPage_Consumer, kHIDUsage_Csmr_Eject): 'eject',
    (kHIDPage_Consumer, kHIDUsage_Csmr_Mute): 'mute',
    (kHIDPage_Consumer, kHIDUsage_Csmr_VolumeIncrement): 'volume_up',
    (kHIDPage_Consumer, kHIDUsage_Csmr_VolumeDecrement): 'volume_down'
}


class PygletDevice(Device):
    def __init__(self, display, device, manager):
        super(PygletDevice, self).__init__(display=display, name=device.product)
        self.device = device
        self.device_identifier = self.device.unique_identifier()
        self.device.add_value_observer(self)
        self.device.add_removal_observer(self)
        manager.matching_observers.add(self)
        self._create_controls()
        self._is_open = False
        self._is_exclusive = False

    def open(self, window=None, exclusive=False):
        super(PygletDevice, self).open(window, exclusive)
        self.device.open(exclusive)
        self.device.schedule_with_run_loop()
        self._is_open = True
        self._is_exclusive = exclusive
        self._set_initial_control_values()

    def close(self):
        super(PygletDevice, self).close()
        self.device.close()
        self._is_open = False

    def get_controls(self):
        return list(self._controls.values())

    def get_guid(self):
        """Generate an SDL2 style GUID from the product guid."""

        if self.device.transport == 'USB':
            bustype = 0x03
            vendor, product, version = self.device_identifier[2:5]
            # Byte swap (ABCD --> CDAB):
            bustype = ((bustype << 8) | (bustype >> 8)) & 0xFFFF
            vendor = ((vendor << 8) | (vendor >> 8)) & 0xFFFF
            product = ((product << 8) | (product >> 8)) & 0xFFFF
            version = ((version << 8) | (version >> 8)) & 0xFFFF
            return "{:04x}0000{:04x}0000{:04x}0000{:04x}0000".format(bustype, vendor, product, version)

        elif self.device.transport == 'BLUETOOTH':
            bustype = 0x05
            # Byte swap (ABCD --> CDAB):
            bustype = ((bustype << 8) | (bustype >> 8)) & 0xFFFF

            # TODO: test fallback to vendor id if no product name:
            name = self.device.product or str(self.device.vendorID)
            name = name.encode().hex()
            return "{:04x}0000{:0<24}".format(bustype, name)

    def device_removed(self, hid_device):
        # Called by device when it is unplugged.
        # Set device to None, but Keep self._controls around
        # in case device is plugged back in.
        self.device = None

    def device_discovered(self, hid_device):
        # Called by HID manager when new device is found.
        # If our device was disconnected, reconnect when it is plugged back in.
        if not self.device and self.device_identifier == hid_device.unique_identifier():
            self.device = hid_device
            self.device.add_value_observer(self)
            self.device.add_removal_observer(self)
            # Don't need to recreate controls since this is same device.
            # They are indexed by cookie, which is constant.
            if self._is_open:
                self.device.open(self._is_exclusive)
                self.device.schedule_with_run_loop()

    def device_value_changed(self, hid_device, hid_value):
        # Called by device when input value changes.
        control = self._controls[hid_value.element.cookie]
        control.value = hid_value.intvalue

    def _create_controls(self):
        self._controls = {}
        for element in self.device.elements:
            raw_name = element.name or '0x%x:%x' % (element.usagePage, element.usage)
            if element.type in (kIOHIDElementTypeInput_Misc, kIOHIDElementTypeInput_Axis):
                name = _axis_names.get((element.usagePage, element.usage))
                if element.isRelative:
                    control = RelativeAxis(name, raw_name)
                else:
                    control = AbsoluteAxis(name, element.logicalMin, element.logicalMax, raw_name)
            elif element.type == kIOHIDElementTypeInput_Button:
                name = _button_names.get((element.usagePage, element.usage))
                control = Button(name, raw_name)
            else:
                continue

            control._cookie = element.cookie

            self._controls[control._cookie] = control

    def _set_initial_control_values(self):
        # Must be called AFTER the device has been opened.
        for element in self.device.elements:
            if element.cookie in self._controls:
                control = self._controls[element.cookie]
                hid_value = self.device.get_value(element)
                if hid_value:
                    control.value = hid_value.intvalue


######################################################################


_manager = HIDManager()


def get_devices(display=None):
    return [PygletDevice(display, device, _manager) for device in _manager.devices]


def get_joysticks(display=None):
    return [Joystick(PygletDevice(display, device, _manager)) for device in _manager.devices
            if device.is_joystick() or device.is_gamepad() or device.is_multi_axis()]


def get_apple_remote(display=None):
    for device in _manager.devices:
        if device.product == 'Apple IR':
            return AppleRemote(PygletDevice(display, device, _manager))


def get_game_controllers(display=None):
    return [GameController(PygletDevice(display, device, _manager)) for device in _manager.devices
            if is_game_controller(device)]<|MERGE_RESOLUTION|>--- conflicted
+++ resolved
@@ -32,29 +32,16 @@
 # ANY WAY OUT OF THE USE OF THIS SOFTWARE, EVEN IF ADVISED OF THE
 # POSSIBILITY OF SUCH DAMAGE.
 # ----------------------------------------------------------------------------
-<<<<<<< HEAD
+
 # Uses the HID API introduced in Mac OS X version 10.5
 # http://developer.apple.com/library/mac/#technotes/tn2007/tn2187.html
-=======
 
 import sys
-
-from ctypes import cdll, util, CFUNCTYPE, byref, c_void_p
-from ctypes import c_int, c_ubyte, c_bool, c_uint32, c_uint64
-
-from .base import Device, Control, AbsoluteAxis, RelativeAxis, Button
-from .base import Joystick, AppleRemote
-from .base import DeviceExclusiveException
->>>>>>> ecad2e89
-
-from pyglet.libs.darwin.cocoapy import CFSTR, CFIndex, CFTypeID, known_cftypes
-from pyglet.libs.darwin.cocoapy import kCFRunLoopDefaultMode, CFAllocatorRef, cf
-from pyglet.libs.darwin.cocoapy import cfset_to_set, cftype_to_value, cfarray_to_list
-
-__LP64__ = (sys.maxsize > 2 ** 32)
-
-# Uses the HID API introduced in Mac OS X version 10.5
-# http://developer.apple.com/library/mac/#technotes/tn2007/tn2187.html
+__LP64__ = (sys.maxsize > 2**32)
+
+from pyglet.libs.darwin.cocoapy import CFSTR, CFIndex, CFTypeID, \
+    kCFRunLoopDefaultMode, CFAllocatorRef, known_cftypes, cf, \
+    cfset_to_set, cftype_to_value, cfarray_to_list
 
 from ctypes import *
 from ctypes import util
@@ -256,13 +243,8 @@
 
 # Lookup tables cache python objects for the devices and elements so that
 # we can avoid creating multiple wrapper objects for the same device.
-<<<<<<< HEAD
-_device_lookup = {}     # IOHIDDeviceRef to python HIDDevice object
-_element_lookup = {}    # IOHIDElementRef to python HIDDeviceElement object
-=======
 _device_lookup = {}   # IOHIDDeviceRef to python HIDDevice object
 _element_lookup = {}  # IOHIDElementRef to python HIDDeviceElement object
->>>>>>> ecad2e89
 
 
 class HIDValue:
@@ -550,10 +532,7 @@
 
 # Pyglet interface to HID
 
-<<<<<<< HEAD
-=======
-
->>>>>>> ecad2e89
+
 _axis_names = {
     (0x01, 0x30): 'x',
     (0x01, 0x31): 'y',
@@ -700,7 +679,6 @@
 def get_devices(display=None):
     return [PygletDevice(display, device, _manager) for device in _manager.devices]
 
-
 def get_joysticks(display=None):
     return [Joystick(PygletDevice(display, device, _manager)) for device in _manager.devices
             if device.is_joystick() or device.is_gamepad() or device.is_multi_axis()]
