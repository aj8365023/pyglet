# ----------------------------------------------------------------------------
# pyglet
# Copyright (c) 2006-2008 Alex Holkner
# Copyright (c) 2008-2020 pyglet contributors
# All rights reserved.
#
# Redistribution and use in source and binary forms, with or without
# modification, are permitted provided that the following conditions
# are met:
#
#  * Redistributions of source code must retain the above copyright
#    notice, this list of conditions and the following disclaimer.
#  * Redistributions in binary form must reproduce the above copyright
#    notice, this list of conditions and the following disclaimer in
#    the documentation and/or other materials provided with the
#    distribution.
#  * Neither the name of pyglet nor the names of its
#    contributors may be used to endorse or promote products
#    derived from this software without specific prior written
#    permission.
#
# THIS SOFTWARE IS PROVIDED BY THE COPYRIGHT HOLDERS AND CONTRIBUTORS
# "AS IS" AND ANY EXPRESS OR IMPLIED WARRANTIES, INCLUDING, BUT NOT
# LIMITED TO, THE IMPLIED WARRANTIES OF MERCHANTABILITY AND FITNESS
# FOR A PARTICULAR PURPOSE ARE DISCLAIMED. IN NO EVENT SHALL THE
# COPYRIGHT OWNER OR CONTRIBUTORS BE LIABLE FOR ANY DIRECT, INDIRECT,
# INCIDENTAL, SPECIAL, EXEMPLARY, OR CONSEQUENTIAL DAMAGES (INCLUDING,
# BUT NOT LIMITED TO, PROCUREMENT OF SUBSTITUTE GOODS OR SERVICES;
# LOSS OF USE, DATA, OR PROFITS; OR BUSINESS INTERRUPTION) HOWEVER
# CAUSED AND ON ANY THEORY OF LIABILITY, WHETHER IN CONTRACT, STRICT
# LIABILITY, OR TORT (INCLUDING NEGLIGENCE OR OTHERWISE) ARISING IN
# ANY WAY OUT OF THE USE OF THIS SOFTWARE, EVEN IF ADVISED OF THE
# POSSIBILITY OF SUCH DAMAGE.
# ----------------------------------------------------------------------------
<<<<<<< HEAD
=======

>>>>>>> ecad2e89
import os
import errno
import ctypes

import pyglet

from pyglet.app.xlib import XlibSelectDevice
from .base import Device, Control, RelativeAxis, AbsoluteAxis, Button, Joystick, GameController
from .base import DeviceOpenException
from .evdev_constants import *
from .gamecontroller import is_game_controller

c = pyglet.lib.load_library('c')

_IOC_NRBITS = 8
_IOC_TYPEBITS = 8
_IOC_SIZEBITS = 14
_IOC_DIRBITS = 2

_IOC_NRMASK = ((1 << _IOC_NRBITS) - 1)
_IOC_TYPEMASK = ((1 << _IOC_TYPEBITS) - 1)
_IOC_SIZEMASK = ((1 << _IOC_SIZEBITS) - 1)
_IOC_DIRMASK = ((1 << _IOC_DIRBITS) - 1)

_IOC_NRSHIFT = 0
_IOC_TYPESHIFT = (_IOC_NRSHIFT + _IOC_NRBITS)
_IOC_SIZESHIFT = (_IOC_TYPESHIFT + _IOC_TYPEBITS)
_IOC_DIRSHIFT = (_IOC_SIZESHIFT + _IOC_SIZEBITS)

_IOC_NONE = 0
_IOC_WRITE = 1
_IOC_READ = 2


def _IOC(dir, type, nr, size):
    return ((dir << _IOC_DIRSHIFT) |
            (type << _IOC_TYPESHIFT) |
            (nr << _IOC_NRSHIFT) |
            (size << _IOC_SIZESHIFT))


def _IOR(type, nr, struct):
    request = _IOC(_IOC_READ, ord(type), nr, ctypes.sizeof(struct))

    def f(fileno):
        buffer = struct()
        if c.ioctl(fileno, request, ctypes.byref(buffer)) < 0:
            err = ctypes.c_int.in_dll(c, 'errno').value
            raise OSError(err, errno.errorcode[err])
        return buffer

    return f


def _IOR_len(type, nr):
    def f(fileno, buffer):
        request = _IOC(_IOC_READ, ord(type), nr, ctypes.sizeof(buffer))
        if c.ioctl(fileno, request, ctypes.byref(buffer)) < 0:
            err = ctypes.c_int.in_dll(c, 'errno').value
            raise OSError(err, errno.errorcode[err])
        return buffer

    return f


def _IOR_str(type, nr):
    g = _IOR_len(type, nr)

    def f(fileno, len=256):
        return g(fileno, ctypes.create_string_buffer(len)).value

    return f


time_t = ctypes.c_long
suseconds_t = ctypes.c_long


class timeval(ctypes.Structure):
    _fields_ = (
        ('tv_sec', time_t),
        ('tv_usec', suseconds_t)
    )


class input_event(ctypes.Structure):
    _fields_ = (
        ('time', timeval),
        ('type', ctypes.c_uint16),
        ('code', ctypes.c_uint16),
        ('value', ctypes.c_int32)
    )


class input_id(ctypes.Structure):
    _fields_ = (
        ('bustype', ctypes.c_uint16),
        ('vendor', ctypes.c_uint16),
        ('product', ctypes.c_uint16),
        ('version', ctypes.c_uint16),
    )


class input_absinfo(ctypes.Structure):
    _fields_ = (
        ('value', ctypes.c_int32),
        ('minimum', ctypes.c_int32),
        ('maximum', ctypes.c_int32),
        ('fuzz', ctypes.c_int32),
        ('flat', ctypes.c_int32),
    )


EVIOCGVERSION = _IOR('E', 0x01, ctypes.c_int)
EVIOCGID = _IOR('E', 0x02, input_id)
EVIOCGNAME = _IOR_str('E', 0x06)
EVIOCGPHYS = _IOR_str('E', 0x07)
EVIOCGUNIQ = _IOR_str('E', 0x08)


def EVIOCGBIT(fileno, ev, buffer):
    return _IOR_len('E', 0x20 + ev)(fileno, buffer)


def EVIOCGABS(fileno, abs):
    buffer = input_absinfo()
    return _IOR_len('E', 0x40 + abs)(fileno, buffer)


def get_set_bits(bytes):
    bits = set()
    j = 0
    for byte in bytes:
        for i in range(8):
            if byte & 1:
                bits.add(j + i)
            byte >>= 1
        j += 8
    return bits


_abs_names = {
    ABS_X: AbsoluteAxis.X,
    ABS_Y: AbsoluteAxis.Y,
    ABS_Z: AbsoluteAxis.Z,
    ABS_RX: AbsoluteAxis.RX,
    ABS_RY: AbsoluteAxis.RY,
    ABS_RZ: AbsoluteAxis.RZ,
    ABS_HAT0X: AbsoluteAxis.HAT_X,
    ABS_HAT0Y: AbsoluteAxis.HAT_Y,
}

_rel_names = {
    REL_X: RelativeAxis.X,
    REL_Y: RelativeAxis.Y,
    REL_Z: RelativeAxis.Z,
    REL_RX: RelativeAxis.RX,
    REL_RY: RelativeAxis.RY,
    REL_RZ: RelativeAxis.RZ,
    REL_WHEEL: RelativeAxis.WHEEL,
}


def _create_control(fileno, event_type, event_code):
    if event_type == EV_ABS:
        raw_name = abs_raw_names.get(event_code, 'EV_ABS(%x)' % event_code)
        name = _abs_names.get(event_code)
        absinfo = EVIOCGABS(fileno, event_code)
        value = absinfo.value
        minimum = absinfo.minimum
        maximum = absinfo.maximum
        control = AbsoluteAxis(name, minimum, maximum, raw_name)
        control.value = value

        if name == 'hat_y':
            control.inverted = True
    elif event_type == EV_REL:
        raw_name = rel_raw_names.get(event_code, 'EV_REL(%x)' % event_code)
        name = _rel_names.get(event_code)
        # TODO min/max?
        control = RelativeAxis(name, raw_name)
    elif event_type == EV_KEY:
        raw_name = key_raw_names.get(event_code, 'EV_KEY(%x)' % event_code)
        name = None
        control = Button(name, raw_name)
    else:
        value = min = max = 0  # TODO
        return None
    control._event_type = event_type
    control._event_code = event_code
    return control

<<<<<<< HEAD
=======

def _create_joystick(device):
    # Look for something with an ABS X and ABS Y axis, and a joystick 0 button
    have_x = False
    have_y = False
    have_button = False
    for control in device.controls:
        if control._event_type == EV_ABS and control._event_code == ABS_X:
            have_x = True
        elif control._event_type == EV_ABS and control._event_code == ABS_Y:
            have_y = True
        elif control._event_type == EV_KEY and \
                control._event_code in (BTN_JOYSTICK, BTN_GAMEPAD):
            have_button = True
    if not (have_x and have_y and have_button):
        return

    return Joystick(device)
>>>>>>> ecad2e89


event_types = {
    EV_KEY: KEY_MAX,
    EV_REL: REL_MAX,
    EV_ABS: ABS_MAX,
    EV_MSC: MSC_MAX,
    EV_LED: LED_MAX,
    EV_SND: SND_MAX,
}


class EvdevDevice(XlibSelectDevice, Device):
    _fileno = None

    def __init__(self, display, filename):
        self._filename = filename

        fileno = os.open(filename, os.O_RDONLY)
        # event_version = EVIOCGVERSION(fileno).value

        self._id = EVIOCGID(fileno)
        self.id_bustype = self._id.bustype
        self.id_vendor = hex(self._id.vendor)
        self.id_product = hex(self._id.product)
        self.id_version = self._id.version

        name = EVIOCGNAME(fileno)
        try:
            name = name.decode('utf-8')
        except UnicodeDecodeError:
            try:
                name = name.decode('latin-1')
            except UnicodeDecodeError:
                pass

        try:
            self.phys = EVIOCGPHYS(fileno)
        except OSError:
            self.phys = ''
        try:
            self.uniq = EVIOCGUNIQ(fileno)
        except OSError:
            self.uniq = ''

        self.controls = []
        self.control_map = {}

        event_types_bits = (ctypes.c_byte * 4)()
        EVIOCGBIT(fileno, 0, event_types_bits)
        for event_type in get_set_bits(event_types_bits):
            if event_type not in event_types:
                continue
            max_code = event_types[event_type]
            nbytes = max_code // 8 + 1
            event_codes_bits = (ctypes.c_byte * nbytes)()
            EVIOCGBIT(fileno, event_type, event_codes_bits)
            for event_code in get_set_bits(event_codes_bits):
                control = _create_control(fileno, event_type, event_code)
                if control:
                    self.control_map[(event_type, event_code)] = control
                    self.controls.append(control)

        os.close(fileno)

        super(EvdevDevice, self).__init__(display, name)

    def get_guid(self):
        """Generate an SDL2 style GUID from the device ID"""
        hex_bustype = format(self._id.bustype & 0xFF, '02x')
        hex_vendor = format(self._id.vendor & 0xFF, '02x')
        hex_product = format(self._id.product & 0xFF, '02x')
        hex_version = format(self._id.version & 0xFF, '02x')
        shifted_bustype = format(self._id.bustype >> 8, '02x')
        shifted_vendor = format(self._id.vendor >> 8, '02x')
        shifted_product = format(self._id.product >> 8, '02x')
        shifted_version = format(self._id.version >> 8, '02x')
        slug = "{:0>2}{:0>2}0000{:0>2}{:0>2}0000{:0>2}{:0>2}0000{:0>2}{:0>2}0000"
        return slug.format(hex_bustype, shifted_bustype, hex_vendor, shifted_vendor,
                           hex_product, shifted_product, hex_version, shifted_version)

    def open(self, window=None, exclusive=False):
        super(EvdevDevice, self).open(window, exclusive)

        try:
            self._fileno = os.open(self._filename, os.O_RDONLY | os.O_NONBLOCK)
        except OSError as e:
            raise DeviceOpenException(e)

        pyglet.app.platform_event_loop._select_devices.add(self)

    def close(self):
        super(EvdevDevice, self).close()

        if not self._fileno:
            return

        pyglet.app.platform_event_loop._select_devices.remove(self)
        os.close(self._fileno)
        self._fileno = None

    def get_controls(self):
        return self.controls

    # XlibSelectDevice interface

    def fileno(self):
        return self._fileno

    def poll(self):
        # TODO
        return False

    def select(self):
        if not self._fileno:
            return

        events = (input_event * 64)()
        bytes_read = c.read(self._fileno, events, ctypes.sizeof(events))
        if bytes_read < 0:
            return

        n_events = bytes_read // ctypes.sizeof(input_event)
        for event in events[:n_events]:
            try:
                control = self.control_map[(event.type, event.code)]
                control.value = event.value
            except KeyError:
                pass


<<<<<<< HEAD
=======
_devices = {}


>>>>>>> ecad2e89
def get_devices(display=None):
    _devices = {}
    base = '/dev/input'
    for filename in os.listdir(base):
        if filename.startswith('event'):
            path = os.path.join(base, filename)
            if path in _devices:
                continue

            try:
                _devices[path] = EvdevDevice(display, path)
            except OSError:
                pass

    return list(_devices.values())


<<<<<<< HEAD
def _create_joystick(device):
    # Look for something with an ABS X and ABS Y axis, and a joystick 0 button
    have_x = False
    have_y = False
    have_button = False
    for control in device.controls:
        if control._event_type == EV_ABS and control._event_code == ABS_X:
            have_x = True
        elif control._event_type == EV_ABS and control._event_code == ABS_Y:
            have_y = True
        elif control._event_type == EV_KEY and control._event_code in (BTN_JOYSTICK, BTN_GAMEPAD):
            have_button = True
    if not (have_x and have_y and have_button):
        return

    return Joystick(device)


=======
>>>>>>> ecad2e89
def get_joysticks(display=None):
    return [joystick for joystick in
            [_create_joystick(device) for device in get_devices(display)]
            if joystick is not None]


def _create_game_controller(device):
    # Look for something with an ABS X and ABS Y axis, and a joystick 0 button
    have_x = False
    have_y = False
    have_button = False
    if not is_game_controller(device):
        return
    device.controls.sort(key=lambda ctrl: ctrl._event_code)
    for control in device.controls:
        if control._event_type == EV_ABS and control._event_code == ABS_X:
            have_x = True
        elif control._event_type == EV_ABS and control._event_code == ABS_Y:
            have_y = True
        elif control._event_type == EV_KEY and control._event_code in (BTN_JOYSTICK, BTN_GAMEPAD):
            have_button = True
    if not (have_x and have_y and have_button):
        return

    return GameController(device)


def get_game_controllers(display=None):
    return [controller for controller in
            [_create_game_controller(device) for device in get_devices(display)]
            if controller is not None]<|MERGE_RESOLUTION|>--- conflicted
+++ resolved
@@ -32,10 +32,7 @@
 # ANY WAY OUT OF THE USE OF THIS SOFTWARE, EVEN IF ADVISED OF THE
 # POSSIBILITY OF SUCH DAMAGE.
 # ----------------------------------------------------------------------------
-<<<<<<< HEAD
-=======
-
->>>>>>> ecad2e89
+
 import os
 import errno
 import ctypes
@@ -222,33 +219,11 @@
         name = None
         control = Button(name, raw_name)
     else:
-        value = min = max = 0  # TODO
+        value = minimum = maximum = 0  # TODO
         return None
     control._event_type = event_type
     control._event_code = event_code
     return control
-
-<<<<<<< HEAD
-=======
-
-def _create_joystick(device):
-    # Look for something with an ABS X and ABS Y axis, and a joystick 0 button
-    have_x = False
-    have_y = False
-    have_button = False
-    for control in device.controls:
-        if control._event_type == EV_ABS and control._event_code == ABS_X:
-            have_x = True
-        elif control._event_type == EV_ABS and control._event_code == ABS_Y:
-            have_y = True
-        elif control._event_type == EV_KEY and \
-                control._event_code in (BTN_JOYSTICK, BTN_GAMEPAD):
-            have_button = True
-    if not (have_x and have_y and have_button):
-        return
-
-    return Joystick(device)
->>>>>>> ecad2e89
 
 
 event_types = {
@@ -380,12 +355,6 @@
                 pass
 
 
-<<<<<<< HEAD
-=======
-_devices = {}
-
-
->>>>>>> ecad2e89
 def get_devices(display=None):
     _devices = {}
     base = '/dev/input'
@@ -403,7 +372,6 @@
     return list(_devices.values())
 
 
-<<<<<<< HEAD
 def _create_joystick(device):
     # Look for something with an ABS X and ABS Y axis, and a joystick 0 button
     have_x = False
@@ -422,8 +390,6 @@
     return Joystick(device)
 
 
-=======
->>>>>>> ecad2e89
 def get_joysticks(display=None):
     return [joystick for joystick in
             [_create_joystick(device) for device in get_devices(display)]
