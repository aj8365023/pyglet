--- conflicted
+++ resolved
@@ -343,14 +343,9 @@
         """
         raise ImageException('Cannot retrieve image data for %r' % self)
 
-<<<<<<< HEAD
-    image_data = property(lambda self: self.get_image_data(),
-                          doc="""An `ImageData` view of this image.  
-=======
     @property
     def image_data(self):
         """An `ImageData` view of this image.  
->>>>>>> 2096e905
         
         Changes to the returned instance may or may not be reflected in this
         image.  Read-only.
@@ -358,12 +353,8 @@
         :deprecated: Use `get_image_data`.
 
         :type: `ImageData`
-<<<<<<< HEAD
-        """)
-=======
         """
         return self.get_image_data()
->>>>>>> 2096e905
 
     def get_texture(self, rectangle=False, force_rectangle=False):
         """A `Texture` view of this image.  
@@ -405,14 +396,9 @@
         """
         raise ImageException('Cannot retrieve texture for %r' % self)
 
-<<<<<<< HEAD
-    texture = property(lambda self: self.get_texture(),
-                       doc="""Get a `Texture` view of this image.  
-=======
     @property
     def texture(self):
         """Get a `Texture` view of this image.  
->>>>>>> 2096e905
         
         Changes to the returned instance may or may not be reflected in this
         image.
@@ -420,12 +406,8 @@
         :deprecated: Use `get_texture`.
 
         :type: `Texture`
-<<<<<<< HEAD
-        """)
-=======
         """
         return self.get_texture()
->>>>>>> 2096e905
 
     def get_mipmapped_texture(self):
         """Retrieve a `Texture` instance with all mipmap levels filled in.
@@ -438,14 +420,9 @@
         """
         raise ImageException('Cannot retrieve mipmapped texture for %r' % self)
 
-<<<<<<< HEAD
-    mipmapped_texture = property(lambda self: self.get_mipmapped_texture(),
-                                 doc="""A Texture view of this image.  
-=======
     @property
     def mipmapped_texture(self):
         """A Texture view of this image.  
->>>>>>> 2096e905
         
         The returned Texture will have mipmaps filled in for all levels.
         Requires that image dimensions be powers of 2.  Read-only.
@@ -453,12 +430,8 @@
         :deprecated: Use `get_mipmapped_texture`.
 
         :type: `Texture`
-<<<<<<< HEAD
-        """)
-=======
         """
         return self.get_mipmapped_texture()
->>>>>>> 2096e905
 
     def get_region(self, x, y, width, height):
         """Retrieve a rectangular region of this image.
@@ -508,11 +481,7 @@
                     file.seek(0)
 
             if not first_exception:
-<<<<<<< HEAD
-                raise codecs.ImageEncodeException(
-=======
                 raise _codecs.ImageEncodeException(
->>>>>>> 2096e905
                     'No image encoders are available')
             raise first_exception
 
@@ -566,24 +535,15 @@
         """
         raise NotImplementedError('abstract')
 
-<<<<<<< HEAD
-    texture_sequence = property(lambda self: self.get_texture_sequence(),
-                                doc="""Access this image sequence as a texture sequence.
-=======
     @property
     def texture_sequence(self):
         """Access this image sequence as a texture sequence.
->>>>>>> 2096e905
         
         :deprecated: Use `get_texture_sequence`
 
         :type: `TextureSequence`
-<<<<<<< HEAD
-        """)
-=======
         """
         return self.get_texture_sequence()
->>>>>>> 2096e905
 
     def get_animation(self, period, loop=True):
         """Create an animation over this image sequence for the given constant
@@ -656,18 +616,10 @@
 
     def _get_item_width(self):
         raise NotImplementedError('abstract')
-<<<<<<< HEAD
-
-    item_width = property(_get_item_width)
-=======
->>>>>>> 2096e905
 
     def _get_item_height(self):
         raise NotImplementedError('abstract')
 
-<<<<<<< HEAD
-    item_height = property(_get_item_height)
-=======
     @property
     def item_width(self):
         return self._get_item_width()
@@ -675,8 +627,6 @@
     @property
     def item_height(self):
         return self._get_item_height()
-
->>>>>>> 2096e905
 
 
 class ImageData(AbstractImage):
@@ -735,12 +685,7 @@
         return {
             'width': self.width,
             'height': self.height,
-<<<<<<< HEAD
-            '_current_data':
-                self.get_data(self._current_format, self._current_pitch),
-=======
             '_current_data': self.get_data(self._current_format, self._current_pitch),
->>>>>>> 2096e905
             '_current_format': self._current_format,
             '_desired_format': self._desired_format,
             '_current_pitch': self._current_pitch,
@@ -755,13 +700,6 @@
         self._desired_format = fmt.upper()
         self._current_texture = None
 
-<<<<<<< HEAD
-    format = property(lambda self: self._desired_format, _set_format,
-                      doc="""Format string of the data.  Read-write.
-        
-        :type: str
-        """)
-=======
     @property
     def format(self):
         """Format string of the data.  Read-write.
@@ -773,7 +711,6 @@
     @format.setter
     def format(self, fmt):
         self._set_format(fmt)
->>>>>>> 2096e905
 
     def _get_data(self):
         if self._current_pitch != self.pitch or \
@@ -792,28 +729,19 @@
         self._current_texture = None
         self._current_mipmapped_texture = None
 
-<<<<<<< HEAD
-    data = property(_get_data, _set_data,
-                    doc="""The byte data of the image.  Read-write.
-=======
     @property
     def data(self):
         """The byte data of the image.  Read-write.
->>>>>>> 2096e905
 
         :deprecated: Use `get_data` and `set_data`.
         
         :type: sequence of bytes, or str
-<<<<<<< HEAD
-        """)
-=======
         """
         return self._get_data()
 
     @data.setter
     def data(self, data):
         self._set_data(data)
->>>>>>> 2096e905
 
     def get_data(self, format, pitch):
         """Get the byte data of the image.
@@ -951,12 +879,7 @@
             raise ImageException(
                 'Image dimensions must be powers of 2 to use mipmaps.')
 
-<<<<<<< HEAD
-        texture = Texture.create_for_size(
-            GL_TEXTURE_2D, self.width, self.height)
-=======
         texture = Texture.create_for_size(GL_TEXTURE_2D, self.width, self.height)
->>>>>>> 2096e905
         if self.anchor_x or self.anchor_y:
             texture.anchor_x = self.anchor_x
             texture.anchor_y = self.anchor_y
@@ -1289,9 +1212,6 @@
         self.y = 0
         super(ImageDataRegion, self)._set_data(data)
 
-<<<<<<< HEAD
-    data = property(_get_data, _set_data)
-=======
     @property
     def data(self):
         return self._get_data()
@@ -1299,7 +1219,6 @@
     @data.setter
     def data(self, data):
         self._set_data(data)
->>>>>>> 2096e905
 
     def get_data(self, format, pitch):
         x1 = len(self._current_format) * self.x
@@ -1575,11 +1494,7 @@
 
     @classmethod
     def create(cls, width, height, internalformat=GL_RGBA,
-<<<<<<< HEAD
-               rectangle=False, force_rectangle=False, min_filter=GL_NEAREST, mag_filter=GL_NEAREST):
-=======
                rectangle=False, force_rectangle=False, min_filter=GL_LINEAR, mag_filter=GL_LINEAR):
->>>>>>> 2096e905
         """Create an empty Texture.
 
         If `rectangle` is ``False`` or the appropriate driver extensions are
@@ -1635,15 +1550,9 @@
             texture_width = _nearest_pow2(width)
             texture_height = _nearest_pow2(height)
 
-<<<<<<< HEAD
         tex_id = GLuint()
         glGenTextures(1, byref(tex_id))
         glBindTexture(target, tex_id.value)
-=======
-        id = GLuint()
-        glGenTextures(1, byref(id))
-        glBindTexture(target, id.value)
->>>>>>> 2096e905
         glTexParameteri(target, GL_TEXTURE_MIN_FILTER, min_filter)
         glTexParameteri(target, GL_TEXTURE_MAG_FILTER, mag_filter)
 
@@ -1728,11 +1637,7 @@
                          blank)
             glFlush()
 
-<<<<<<< HEAD
         texture = cls(width, height, target, tex_id.value)
-=======
-        texture = cls(width, height, target, id.value)
->>>>>>> 2096e905
         texture.min_filter = min_filter
         texture.mag_filter = mag_filter
         texture.tex_coords = tex_coords
@@ -1759,15 +1664,8 @@
 
         glPushClientAttrib(GL_CLIENT_PIXEL_STORE_BIT)
         glPixelStorei(GL_PACK_ALIGNMENT, 1)
-<<<<<<< HEAD
         buffer = (GLubyte * (self.width * self.height * self.images * len(fmt)))()
         glGetTexImage(self.target, self.level, gl_format, GL_UNSIGNED_BYTE, buffer)
-=======
-        buffer = \
-            (GLubyte * (self.width * self.height * self.images * len(format)))()
-        glGetTexImage(self.target, self.level,
-                      gl_format, GL_UNSIGNED_BYTE, buffer)
->>>>>>> 2096e905
         glPopClientAttrib()
 
         data = ImageData(self.width, self.height, fmt, buffer)
@@ -1775,14 +1673,9 @@
             data = data.get_region(0, z * self.height, self.width, self.height)
         return data
 
-<<<<<<< HEAD
-    image_data = property(lambda self: self.get_image_data(),
-                          doc="""An ImageData view of this texture.  
-=======
     @property
     def image_data(self):
         """An ImageData view of this texture.  
->>>>>>> 2096e905
         
         Changes to the returned instance will not be reflected in this
         texture.  If the texture is a 3D texture, the first image will be 
@@ -1791,12 +1684,8 @@
         :deprecated: Use `get_image_data`.
         
         :type: `ImageData`
-<<<<<<< HEAD
-        """)
-=======
         """
         return self.get_image_data()
->>>>>>> 2096e905
 
     def get_texture(self, rectangle=False, force_rectangle=False):
         if force_rectangle and not self._is_rectangle:
@@ -1822,13 +1711,8 @@
             t[9], t[10], t[11], 1.,
             x1, y2, z, 1.)
 
-<<<<<<< HEAD
         # glPushAttrib(GL_ENABLE_BIT)
         # glEnable(self.target)
-=======
-        glPushAttrib(GL_ENABLE_BIT)
-        glEnable(self.target)
->>>>>>> 2096e905
         glBindTexture(self.target, self.id)
         # glPushClientAttrib(GL_CLIENT_VERTEX_ARRAY_BIT)
         # glInterleavedArrays(GL_T4F_V4F, 0, array)
@@ -2561,22 +2445,12 @@
     def __setitem__(self, index, value):
         if type(index) is slice:
             for region, image in zip(self[index], value):
-<<<<<<< HEAD
-                if image.width != self.item_width or \
-                                image.height != self.item_height:
-=======
                 if image.width != self.item_width or image.height != self.item_height:
->>>>>>> 2096e905
                     raise ImageException('Image has incorrect dimensions')
                 image.blit_into(region, image.anchor_x, image.anchor_y, 0)
         else:
             image = value
-<<<<<<< HEAD
-            if image.width != self.item_width or \
-                            image.height != self.item_height:
-=======
             if image.width != self.item_width or image.height != self.item_height:
->>>>>>> 2096e905
                 raise ImageException('Image has incorrect dimensions')
             image.blit_into(self[index], image.anchor_x, image.anchor_y, 0)
 
@@ -2633,11 +2507,7 @@
                 file.seek(0)
 
         if not first_exception:
-<<<<<<< HEAD
-            raise codecs.ImageDecodeException('No image decoders are available')
-=======
             raise _codecs.ImageDecodeException('No image decoders are available')
->>>>>>> 2096e905
         raise first_exception
 
 
@@ -2697,15 +2567,8 @@
 
         :rtype: `Animation`
         """
-<<<<<<< HEAD
-        frames = [AnimationFrame(
-            frame.image.get_texture().get_transform(
-                flip_x, flip_y, rotate), frame.duration) \
-            for frame in self.frames]
-=======
         frames = [AnimationFrame(frame.image.get_texture().get_transform(flip_x, flip_y, rotate),
                                  frame.duration) for frame in self.frames]
->>>>>>> 2096e905
         return Animation(frames)
 
     def get_duration(self):
@@ -2713,12 +2576,7 @@
 
         :rtype: float
         """
-<<<<<<< HEAD
-        return sum([frame.duration for frame in self.frames \
-                    if frame.duration is not None])
-=======
         return sum([frame.duration for frame in self.frames if frame.duration is not None])
->>>>>>> 2096e905
 
     def get_max_width(self):
         """Get the maximum image frame width.
@@ -2785,9 +2643,4 @@
 
 
 # Initialise default codecs
-<<<<<<< HEAD
-from pyglet.image import codecs as _codecs
-
-=======
->>>>>>> 2096e905
 _codecs.add_default_image_codecs()