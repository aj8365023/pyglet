--- conflicted
+++ resolved
@@ -32,18 +32,8 @@
 # ANY WAY OUT OF THE USE OF THIS SOFTWARE, EVEN IF ADVISED OF THE
 # POSSIBILITY OF SUCH DAMAGE.
 # ----------------------------------------------------------------------------
+from ctypes import c_void_p, c_ubyte
 
-'''
-'''
-<<<<<<< HEAD
-=======
-from ctypes import c_void_p, c_ubyte
-from builtins import range
-
-__docformat__ = 'restructuredtext'
-__version__ = '$Id$'
-
->>>>>>> 3a656b6e
 from pyglet.image import ImageData, Animation, AnimationFrame
 from pyglet.image.codecs import *
 
