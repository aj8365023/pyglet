# ----------------------------------------------------------------------------
# pyglet
# Copyright (c) 2006-2008 Alex Holkner
# Copyright (c) 2008-2020 pyglet contributors
# All rights reserved.
#
# Redistribution and use in source and binary forms, with or without
# modification, are permitted provided that the following conditions
# are met:
#
#  * Redistributions of source code must retain the above copyright
#    notice, this list of conditions and the following disclaimer.
#  * Redistributions in binary form must reproduce the above copyright
#    notice, this list of conditions and the following disclaimer in
#    the documentation and/or other materials provided with the
#    distribution.
#  * Neither the name of pyglet nor the names of its
#    contributors may be used to endorse or promote products
#    derived from this software without specific prior written
#    permission.
#
# THIS SOFTWARE IS PROVIDED BY THE COPYRIGHT HOLDERS AND CONTRIBUTORS
# "AS IS" AND ANY EXPRESS OR IMPLIED WARRANTIES, INCLUDING, BUT NOT
# LIMITED TO, THE IMPLIED WARRANTIES OF MERCHANTABILITY AND FITNESS
# FOR A PARTICULAR PURPOSE ARE DISCLAIMED. IN NO EVENT SHALL THE
# COPYRIGHT OWNER OR CONTRIBUTORS BE LIABLE FOR ANY DIRECT, INDIRECT,
# INCIDENTAL, SPECIAL, EXEMPLARY, OR CONSEQUENTIAL DAMAGES (INCLUDING,
# BUT NOT LIMITED TO, PROCUREMENT OF SUBSTITUTE GOODS OR SERVICES;
# LOSS OF USE, DATA, OR PROFITS; OR BUSINESS INTERRUPTION) HOWEVER
# CAUSED AND ON ANY THEORY OF LIABILITY, WHETHER IN CONTRACT, STRICT
# LIABILITY, OR TORT (INCLUDING NEGLIGENCE OR OTHERWISE) ARISING IN
# ANY WAY OUT OF THE USE OF THIS SOFTWARE, EVEN IF ADVISED OF THE
# POSSIBILITY OF SUCH DAMAGE.
# ----------------------------------------------------------------------------

"""DDS texture loader.

Reference: http://msdn2.microsoft.com/en-us/library/bb172993.aspx
"""

<<<<<<< HEAD
from ctypes import *
import struct
from itertools import zip_longest
=======
import struct
import itertools
>>>>>>> ecad2e89

from pyglet.gl import *
from pyglet.image import CompressedImageData
from pyglet.image import codecs
<<<<<<< HEAD
from pyglet.image.codecs import s3tc

=======
from pyglet.image.codecs import s3tc, ImageDecodeException
>>>>>>> ecad2e89



# dwFlags of DDSURFACEDESC2
DDSD_CAPS = 0x00000001
DDSD_HEIGHT = 0x00000002
DDSD_WIDTH = 0x00000004
DDSD_PITCH = 0x00000008
DDSD_PIXELFORMAT = 0x00001000
DDSD_MIPMAPCOUNT = 0x00020000
DDSD_LINEARSIZE = 0x00080000
DDSD_DEPTH = 0x00800000

# ddpfPixelFormat of DDSURFACEDESC2
DDPF_ALPHAPIXELS = 0x00000001
DDPF_FOURCC = 0x00000004
DDPF_RGB = 0x00000040

# dwCaps1 of DDSCAPS2
DDSCAPS_COMPLEX = 0x00000008
DDSCAPS_TEXTURE = 0x00001000
DDSCAPS_MIPMAP = 0x00400000

# dwCaps2 of DDSCAPS2
<<<<<<< HEAD
DDSCAPS2_CUBEMAP = 0x00000200
DDSCAPS2_CUBEMAP_POSITIVEX = 0x00000400
DDSCAPS2_CUBEMAP_NEGATIVEX = 0x00000800
DDSCAPS2_CUBEMAP_POSITIVEY = 0x00001000
DDSCAPS2_CUBEMAP_NEGATIVEY = 0x00002000
DDSCAPS2_CUBEMAP_POSITIVEZ = 0x00004000
DDSCAPS2_CUBEMAP_NEGATIVEZ = 0x00008000
DDSCAPS2_VOLUME = 0x00200000


class _filestruct:
=======
DDSCAPS2_CUBEMAP 	        = 0x00000200
DDSCAPS2_CUBEMAP_POSITIVEX  = 0x00000400
DDSCAPS2_CUBEMAP_NEGATIVEX  = 0x00000800
DDSCAPS2_CUBEMAP_POSITIVEY  = 0x00001000
DDSCAPS2_CUBEMAP_NEGATIVEY  = 0x00002000
DDSCAPS2_CUBEMAP_POSITIVEZ  = 0x00004000
DDSCAPS2_CUBEMAP_NEGATIVEZ  = 0x00008000
DDSCAPS2_VOLUME 	        = 0x00200000


class _FileStruct:
    _fields = []

>>>>>>> ecad2e89
    def __init__(self, data):
        if len(data) < self.get_size():
            raise ImageDecodeException('Not a DDS file')
        items = struct.unpack(self.get_format(), data)
<<<<<<< HEAD
        for field, value in zip_longest(self._fields, items, fillvalue=None):
=======
        for field, value in itertools.zip_longest(self._fields, items, fillvalue=None):
>>>>>>> ecad2e89
            setattr(self, field[0], value)

    def __repr__(self):
        name = self.__class__.__name__
<<<<<<< HEAD
        return '%s(%s)' % \
               (name, (', \n%s' % (' ' * (len(name) + 1))).join( \
                   ['%s = %s' % (field[0], repr(getattr(self, field[0]))) \
                    for field in self._fields]))
=======
        return '%s(%s)' % (name, (', \n%s' % (' ' * (len(name) + 1))).join(
            ['%s = %s' % (field[0], repr(getattr(self, field[0]))) for field in self._fields]))
>>>>>>> ecad2e89

    @classmethod
    def get_format(cls):
        return '<' + ''.join([f[1] for f in cls._fields])

    @classmethod
    def get_size(cls):
        return struct.calcsize(cls.get_format())


<<<<<<< HEAD
class DDSURFACEDESC2(_filestruct):
=======
class DDSURFACEDESC2(_FileStruct):
>>>>>>> ecad2e89
    _fields = [
        ('dwMagic', '4s'),
        ('dwSize', 'I'),
        ('dwFlags', 'I'),
        ('dwHeight', 'I'),
        ('dwWidth', 'I'),
        ('dwPitchOrLinearSize', 'I'),
        ('dwDepth', 'I'),
        ('dwMipMapCount', 'I'),
        ('dwReserved1', '44s'),
        ('ddpfPixelFormat', '32s'),
        ('dwCaps1', 'I'),
        ('dwCaps2', 'I'),
        ('dwCapsReserved', '8s'),
        ('dwReserved2', 'I')
    ]

    def __init__(self, data):
        super(DDSURFACEDESC2, self).__init__(data)
        self.ddpfPixelFormat = DDPIXELFORMAT(self.ddpfPixelFormat)


class DDPIXELFORMAT(_FileStruct):
    _fields = [
        ('dwSize', 'I'),
        ('dwFlags', 'I'),
        ('dwFourCC', '4s'),
        ('dwRGBBitCount', 'I'),
        ('dwRBitMask', 'I'),
        ('dwGBitMask', 'I'),
        ('dwBBitMask', 'I'),
        ('dwRGBAlphaBitMask', 'I')
    ]


_compression_formats = {
    (b'DXT1', False): (GL_COMPRESSED_RGB_S3TC_DXT1_EXT, s3tc.decode_dxt1_rgb),
    (b'DXT1', True): (GL_COMPRESSED_RGBA_S3TC_DXT1_EXT, s3tc.decode_dxt1_rgba),
    (b'DXT3', False): (GL_COMPRESSED_RGBA_S3TC_DXT3_EXT, s3tc.decode_dxt3),
    (b'DXT3', True): (GL_COMPRESSED_RGBA_S3TC_DXT3_EXT, s3tc.decode_dxt3),
    (b'DXT5', False): (GL_COMPRESSED_RGBA_S3TC_DXT5_EXT, s3tc.decode_dxt5),
    (b'DXT5', True): (GL_COMPRESSED_RGBA_S3TC_DXT5_EXT, s3tc.decode_dxt5),
}

<<<<<<< HEAD

def _check_error():
    e = glGetError()
    if e != 0:
        print('GL error %d' % e)
=======
>>>>>>> ecad2e89


class DDSImageDecoder(codecs.ImageDecoder):
    def get_file_extensions(self):
        return ['.dds']

    def decode(self, file, filename):
        header = file.read(DDSURFACEDESC2.get_size())
        desc = DDSURFACEDESC2(header)
        if desc.dwMagic != b'DDS ' or desc.dwSize != 124:
            raise ImageDecodeException('Invalid DDS file (incorrect header).')

        width = desc.dwWidth
        height = desc.dwHeight
        mipmaps = 1

        if desc.dwFlags & DDSD_DEPTH:
            raise ImageDecodeException('Volume DDS files unsupported')

        if desc.dwFlags & DDSD_MIPMAPCOUNT:
            mipmaps = desc.dwMipMapCount

        if desc.ddpfPixelFormat.dwSize != 32:
            raise ImageDecodeException('Invalid DDS file (incorrect pixel format).')

        if desc.dwCaps2 & DDSCAPS2_CUBEMAP:
            raise ImageDecodeException('Cubemap DDS files unsupported')

        if not desc.ddpfPixelFormat.dwFlags & DDPF_FOURCC:
            raise ImageDecodeException('Uncompressed DDS textures not supported.')

        has_alpha = desc.ddpfPixelFormat.dwRGBAlphaBitMask != 0

        selector = (desc.ddpfPixelFormat.dwFourCC, has_alpha)
        if selector not in _compression_formats:
<<<<<<< HEAD
            raise DDSException('Unsupported texture compression %s' % \
                               desc.ddpfPixelFormat.dwFourCC)
=======
            raise ImageDecodeException('Unsupported texture compression %s' % desc.ddpfPixelFormat.dwFourCC)
>>>>>>> ecad2e89

        dformat, decoder = _compression_formats[selector]
        if dformat == GL_COMPRESSED_RGB_S3TC_DXT1_EXT:
            block_size = 8
        else:
            block_size = 16

        datas = []
        w, h = width, height
        for i in range(mipmaps):
            if not w and not h:
                break
            if not w:
                w = 1
            if not h:
                h = 1
            size = ((w + 3) // 4) * ((h + 3) // 4) * block_size
            data = file.read(size)
            datas.append(data)
            w >>= 1
            h >>= 1

<<<<<<< HEAD
        image = CompressedImageData(width, height, dformat, datas[0],
                                    'GL_EXT_texture_compression_s3tc', decoder)
=======
        image = CompressedImageData(width, height, dformat, datas[0], 'GL_EXT_texture_compression_s3tc', decoder)
>>>>>>> ecad2e89
        level = 0
        for data in datas[1:]:
            level += 1
            image.set_mipmap_data(level, data)

        return image


def get_decoders():
    return [DDSImageDecoder()]


def get_encoders():
    return []<|MERGE_RESOLUTION|>--- conflicted
+++ resolved
@@ -38,61 +38,36 @@
 Reference: http://msdn2.microsoft.com/en-us/library/bb172993.aspx
 """
 
-<<<<<<< HEAD
-from ctypes import *
-import struct
-from itertools import zip_longest
-=======
 import struct
 import itertools
->>>>>>> ecad2e89
 
 from pyglet.gl import *
 from pyglet.image import CompressedImageData
 from pyglet.image import codecs
-<<<<<<< HEAD
-from pyglet.image.codecs import s3tc
-
-=======
 from pyglet.image.codecs import s3tc, ImageDecodeException
->>>>>>> ecad2e89
-
 
 
 # dwFlags of DDSURFACEDESC2
-DDSD_CAPS = 0x00000001
-DDSD_HEIGHT = 0x00000002
-DDSD_WIDTH = 0x00000004
-DDSD_PITCH = 0x00000008
-DDSD_PIXELFORMAT = 0x00001000
-DDSD_MIPMAPCOUNT = 0x00020000
-DDSD_LINEARSIZE = 0x00080000
-DDSD_DEPTH = 0x00800000
+DDSD_CAPS           = 0x00000001
+DDSD_HEIGHT         = 0x00000002
+DDSD_WIDTH          = 0x00000004
+DDSD_PITCH          = 0x00000008
+DDSD_PIXELFORMAT    = 0x00001000
+DDSD_MIPMAPCOUNT    = 0x00020000
+DDSD_LINEARSIZE     = 0x00080000
+DDSD_DEPTH          = 0x00800000
 
 # ddpfPixelFormat of DDSURFACEDESC2
-DDPF_ALPHAPIXELS = 0x00000001
-DDPF_FOURCC = 0x00000004
-DDPF_RGB = 0x00000040
+DDPF_ALPHAPIXELS  	= 0x00000001
+DDPF_FOURCC 	    = 0x00000004
+DDPF_RGB 	        = 0x00000040
 
 # dwCaps1 of DDSCAPS2
-DDSCAPS_COMPLEX = 0x00000008
-DDSCAPS_TEXTURE = 0x00001000
-DDSCAPS_MIPMAP = 0x00400000
+DDSCAPS_COMPLEX  	= 0x00000008
+DDSCAPS_TEXTURE 	= 0x00001000
+DDSCAPS_MIPMAP 	    = 0x00400000
 
 # dwCaps2 of DDSCAPS2
-<<<<<<< HEAD
-DDSCAPS2_CUBEMAP = 0x00000200
-DDSCAPS2_CUBEMAP_POSITIVEX = 0x00000400
-DDSCAPS2_CUBEMAP_NEGATIVEX = 0x00000800
-DDSCAPS2_CUBEMAP_POSITIVEY = 0x00001000
-DDSCAPS2_CUBEMAP_NEGATIVEY = 0x00002000
-DDSCAPS2_CUBEMAP_POSITIVEZ = 0x00004000
-DDSCAPS2_CUBEMAP_NEGATIVEZ = 0x00008000
-DDSCAPS2_VOLUME = 0x00200000
-
-
-class _filestruct:
-=======
 DDSCAPS2_CUBEMAP 	        = 0x00000200
 DDSCAPS2_CUBEMAP_POSITIVEX  = 0x00000400
 DDSCAPS2_CUBEMAP_NEGATIVEX  = 0x00000800
@@ -106,29 +81,17 @@
 class _FileStruct:
     _fields = []
 
->>>>>>> ecad2e89
     def __init__(self, data):
         if len(data) < self.get_size():
             raise ImageDecodeException('Not a DDS file')
         items = struct.unpack(self.get_format(), data)
-<<<<<<< HEAD
-        for field, value in zip_longest(self._fields, items, fillvalue=None):
-=======
         for field, value in itertools.zip_longest(self._fields, items, fillvalue=None):
->>>>>>> ecad2e89
             setattr(self, field[0], value)
 
     def __repr__(self):
         name = self.__class__.__name__
-<<<<<<< HEAD
-        return '%s(%s)' % \
-               (name, (', \n%s' % (' ' * (len(name) + 1))).join( \
-                   ['%s = %s' % (field[0], repr(getattr(self, field[0]))) \
-                    for field in self._fields]))
-=======
         return '%s(%s)' % (name, (', \n%s' % (' ' * (len(name) + 1))).join(
             ['%s = %s' % (field[0], repr(getattr(self, field[0]))) for field in self._fields]))
->>>>>>> ecad2e89
 
     @classmethod
     def get_format(cls):
@@ -139,11 +102,7 @@
         return struct.calcsize(cls.get_format())
 
 
-<<<<<<< HEAD
-class DDSURFACEDESC2(_filestruct):
-=======
 class DDSURFACEDESC2(_FileStruct):
->>>>>>> ecad2e89
     _fields = [
         ('dwMagic', '4s'),
         ('dwSize', 'I'),
@@ -180,22 +139,13 @@
 
 
 _compression_formats = {
-    (b'DXT1', False): (GL_COMPRESSED_RGB_S3TC_DXT1_EXT, s3tc.decode_dxt1_rgb),
-    (b'DXT1', True): (GL_COMPRESSED_RGBA_S3TC_DXT1_EXT, s3tc.decode_dxt1_rgba),
+    (b'DXT1', False): (GL_COMPRESSED_RGB_S3TC_DXT1_EXT,  s3tc.decode_dxt1_rgb),
+    (b'DXT1', True):  (GL_COMPRESSED_RGBA_S3TC_DXT1_EXT, s3tc.decode_dxt1_rgba),
     (b'DXT3', False): (GL_COMPRESSED_RGBA_S3TC_DXT3_EXT, s3tc.decode_dxt3),
-    (b'DXT3', True): (GL_COMPRESSED_RGBA_S3TC_DXT3_EXT, s3tc.decode_dxt3),
+    (b'DXT3', True):  (GL_COMPRESSED_RGBA_S3TC_DXT3_EXT, s3tc.decode_dxt3),
     (b'DXT5', False): (GL_COMPRESSED_RGBA_S3TC_DXT5_EXT, s3tc.decode_dxt5),
-    (b'DXT5', True): (GL_COMPRESSED_RGBA_S3TC_DXT5_EXT, s3tc.decode_dxt5),
+    (b'DXT5', True):  (GL_COMPRESSED_RGBA_S3TC_DXT5_EXT, s3tc.decode_dxt5),
 }
-
-<<<<<<< HEAD
-
-def _check_error():
-    e = glGetError()
-    if e != 0:
-        print('GL error %d' % e)
-=======
->>>>>>> ecad2e89
 
 
 class DDSImageDecoder(codecs.ImageDecoder):
@@ -231,12 +181,7 @@
 
         selector = (desc.ddpfPixelFormat.dwFourCC, has_alpha)
         if selector not in _compression_formats:
-<<<<<<< HEAD
-            raise DDSException('Unsupported texture compression %s' % \
-                               desc.ddpfPixelFormat.dwFourCC)
-=======
             raise ImageDecodeException('Unsupported texture compression %s' % desc.ddpfPixelFormat.dwFourCC)
->>>>>>> ecad2e89
 
         dformat, decoder = _compression_formats[selector]
         if dformat == GL_COMPRESSED_RGB_S3TC_DXT1_EXT:
@@ -259,12 +204,7 @@
             w >>= 1
             h >>= 1
 
-<<<<<<< HEAD
-        image = CompressedImageData(width, height, dformat, datas[0],
-                                    'GL_EXT_texture_compression_s3tc', decoder)
-=======
         image = CompressedImageData(width, height, dformat, datas[0], 'GL_EXT_texture_compression_s3tc', decoder)
->>>>>>> ecad2e89
         level = 0
         for data in datas[1:]:
             level += 1
