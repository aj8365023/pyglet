# ----------------------------------------------------------------------------
# pyglet
# Copyright (c) 2006-2008 Alex Holkner
# Copyright (c) 2008-2020 pyglet contributors
# All rights reserved.
#
# Redistribution and use in source and binary forms, with or without
# modification, are permitted provided that the following conditions
# are met:
#
#  * Redistributions of source code must retain the above copyright
#    notice, this list of conditions and the following disclaimer.
#  * Redistributions in binary form must reproduce the above copyright
#    notice, this list of conditions and the following disclaimer in
#    the documentation and/or other materials provided with the
#    distribution.
#  * Neither the name of pyglet nor the names of its
#    contributors may be used to endorse or promote products
#    derived from this software without specific prior written
#    permission.
#
# THIS SOFTWARE IS PROVIDED BY THE COPYRIGHT HOLDERS AND CONTRIBUTORS
# "AS IS" AND ANY EXPRESS OR IMPLIED WARRANTIES, INCLUDING, BUT NOT
# LIMITED TO, THE IMPLIED WARRANTIES OF MERCHANTABILITY AND FITNESS
# FOR A PARTICULAR PURPOSE ARE DISCLAIMED. IN NO EVENT SHALL THE
# COPYRIGHT OWNER OR CONTRIBUTORS BE LIABLE FOR ANY DIRECT, INDIRECT,
# INCIDENTAL, SPECIAL, EXEMPLARY, OR CONSEQUENTIAL DAMAGES (INCLUDING,
# BUT NOT LIMITED TO, PROCUREMENT OF SUBSTITUTE GOODS OR SERVICES;
# LOSS OF USE, DATA, OR PROFITS; OR BUSINESS INTERRUPTION) HOWEVER
# CAUSED AND ON ANY THEORY OF LIABILITY, WHETHER IN CONTRACT, STRICT
# LIABILITY, OR TORT (INCLUDING NEGLIGENCE OR OTHERWISE) ARISING IN
# ANY WAY OUT OF THE USE OF THIS SOFTWARE, EVEN IF ADVISED OF THE
# POSSIBILITY OF SUCH DAMAGE.
# ----------------------------------------------------------------------------
<<<<<<< HEAD
import sys
import queue
=======

import sys
import queue
import platform
>>>>>>> ecad2e89
import threading

from pyglet import app
from pyglet import clock
from pyglet import event
from pyglet import compat_platform


_is_pyglet_doc_run = hasattr(sys, "is_pyglet_doc_run") and sys.is_pyglet_doc_run


class PlatformEventLoop:
    """ Abstract class, implementation depends on platform.
    
    .. versionadded:: 1.2
    """
    def __init__(self):
        self._event_queue = queue.Queue()
        self._is_running = threading.Event()
        self._is_running.clear()

    def is_running(self):  
        """Return True if the event loop is currently processing, or False
        if it is blocked or not activated.

        :rtype: bool
        """
        return self._is_running.is_set()

    def post_event(self, dispatcher, event, *args):
        """Post an event into the main application thread.

        The event is queued internally until the :py:meth:`run` method's thread
        is able to dispatch the event.  This method can be safely called
        from any thread.

        If the method is called from the :py:meth:`run` method's thread (for 
        example, from within an event handler), the event may be dispatched 
        within the same runloop iteration or the next one; the choice is
        nondeterministic.

        :Parameters:
            `dispatcher` : EventDispatcher
                Dispatcher to process the event.
            `event` : str
                Event name.
            `args` : sequence
                Arguments to pass to the event handlers.

        """
        self._event_queue.put((dispatcher, event, args))
        self.notify()

    def dispatch_posted_events(self):
        """Immediately dispatch all pending events.

        Normally this is called automatically by the runloop iteration.
        """
        while True:
            try:
                dispatcher, event, args = self._event_queue.get(False)
            except queue.Empty:
                break

            dispatcher.dispatch_event(event, *args)

    def notify(self):
        """Notify the event loop that something needs processing.

        If the event loop is blocked, it will unblock and perform an iteration
        immediately.  If the event loop is running, another iteration is
        scheduled for immediate execution afterwards.
        """
        raise NotImplementedError('abstract')

    def start(self):
        pass

    def step(self, timeout=None):
        raise NotImplementedError('abstract')

    def set_timer(self, func, interval):
        pass

    def stop(self):
        pass


class EventLoop(event.EventDispatcher):
    """The main run loop of the application.

    Calling `run` begins the application event loop, which processes
    operating system events, calls :py:func:`pyglet.clock.tick` to call 
    scheduled functions and calls :py:meth:`pyglet.window.Window.on_draw` and
    :py:meth:`pyglet.window.Window.flip` to update window contents.

    Applications can subclass :py:class:`EventLoop` and override certain methods
    to integrate another framework's run loop, or to customise processing
    in some other way.  You should not in general override :py:meth:`run`, as
    this method contains platform-specific code that ensures the application
    remains responsive to the user while keeping CPU usage to a minimum.
    """

    _has_exit_condition = None
    _has_exit = False

    def __init__(self):
        self._has_exit_condition = threading.Condition()
        self.clock = clock.get_default()
        self.is_running = False

    @staticmethod
    def _redraw_windows(dt):
        for window in app.windows:
            if not window.invalid:
                continue
            window.switch_to()
            window.dispatch_event('on_draw')
            window.flip()

    def run(self, interval):
        """Begin processing events, scheduled functions and window updates.

        This method returns when :py:attr:`has_exit` is set to True.

        Developers are discouraged from overriding this method, as the
        implementation is platform-specific.
        """
        self.has_exit = False
        self.clock.schedule_interval_soft(self._redraw_windows, interval)

        # Dispatch pending events
        for window in app.windows:
            window.switch_to()
            window.dispatch_pending_events()

        platform_event_loop = app.platform_event_loop
        platform_event_loop.start()
        self.dispatch_event('on_enter')
        self.is_running = True

        while not self.has_exit:
            timeout = self.idle()
            platform_event_loop.step(timeout)

        self.is_running = False
        self.dispatch_event('on_exit')
        platform_event_loop.stop()

    def enter_blocking(self):
        """Called by pyglet internal processes when the operating system
        is about to block due to a user interaction.  For example, this
        is common when the user begins resizing or moving a window.

        This method provides the event loop with an opportunity to set up
        an OS timer on the platform event loop, which will continue to
        be invoked during the blocking operation.

        The default implementation ensures that :py:meth:`idle` continues to be
        called as documented.

        .. versionadded:: 1.2
        """
        timeout = self.idle()
        app.platform_event_loop.set_timer(self._blocking_timer, timeout)

    @staticmethod
    def exit_blocking():
        """Called by pyglet internal processes when the blocking operation
        completes.  See :py:meth:`enter_blocking`.
        """
        app.platform_event_loop.set_timer(None, None)

    def _blocking_timer(self):
        timeout = self.idle()
        app.platform_event_loop.set_timer(self._blocking_timer, timeout)

    def idle(self):
        """Called during each iteration of the event loop.

        The method is called immediately after any window events (i.e., after
        any user input).  The method can return a duration after which
        the idle method will be called again.  The method may be called
        earlier if the user creates more input events.  The method
        can return `None` to only wait for user events.

        For example, return ``1.0`` to have the idle method called every
        second, or immediately after any user events.

        The default implementation dispatches the
        :py:meth:`pyglet.window.Window.on_draw` event for all windows and uses
        :py:func:`pyglet.clock.tick` and :py:func:`pyglet.clock.get_sleep_time`
        on the default clock to determine the return value.

        This method should be overridden by advanced users only.  To have
        code execute at regular intervals, use the
        :py:func:`pyglet.clock.schedule` methods.

        :rtype: float
        :return: The number of seconds before the idle method should
            be called again, or `None` to block for user input.
        """
        dt = self.clock.update_time()
        self.clock.call_scheduled_functions(dt)

        # Update timout
        return self.clock.get_sleep_time(True)

    @property
    def has_exit(self):
        """Flag indicating if the event loop will exit in
        the next iteration.  When set, all waiting threads are interrupted (see
        :py:meth:`sleep`).
        
        Thread-safe since pyglet 1.2.
    
        :see: `exit`
        :type: bool
        """
        self._has_exit_condition.acquire()
        result = self._has_exit
        self._has_exit_condition.release()
        return result

    @has_exit.setter
    def has_exit(self, value):
        self._has_exit_condition.acquire()
        self._has_exit = value
        self._has_exit_condition.notify()
        self._has_exit_condition.release()

    def exit(self):
        """Safely exit the event loop at the end of the current iteration.

        This method is a thread-safe equivalent for setting
        :py:attr:`has_exit` to ``True``.  All waiting threads will be
        interrupted (see :py:meth:`sleep`).
        """
        self.has_exit = True
        app.platform_event_loop.notify()

    def sleep(self, timeout):
        """Wait for some amount of time, or until the :py:attr:`has_exit` flag
        is set or :py:meth:`exit` is called.

        This method is thread-safe.

        :Parameters:
            `timeout` : float
                Time to wait, in seconds.

        .. versionadded:: 1.2

        :rtype: bool
        :return: ``True`` if the `has_exit` flag is set, otherwise ``False``.
        """
        self._has_exit_condition.acquire()
        self._has_exit_condition.wait(timeout)
        result = self._has_exit
        self._has_exit_condition.release()
        return result

    def on_window_close(self, window):
        """Default window close handler."""
        if len(app.windows) == 0:
            self.exit()

    if _is_pyglet_doc_run:
        def on_window_close(self, window):
            """A window was closed.

            This event is dispatched when a window is closed.  It is not
            dispatched if the window's close button was pressed but the
            window did not close.

            The default handler calls :py:meth:`exit` if no more windows are
            open.  You can override this handler to base your application exit
            on some other policy.

            :event:
            """

        def on_enter(self):
            """The event loop is about to begin.

            This is dispatched when the event loop is prepared to enter
            the main run loop, and represents the last chance for an
            application to initialise itself.

            :event:
            """

        def on_exit(self):
            """The event loop is about to exit.

            After dispatching this event, the :py:meth:`run` method returns (the
            application may not actually exit if you have more code
            following the :py:meth:`run` invocation).

            :event:
            """


EventLoop.register_event_type('on_window_close')
EventLoop.register_event_type('on_enter')
EventLoop.register_event_type('on_exit')<|MERGE_RESOLUTION|>--- conflicted
+++ resolved
@@ -32,22 +32,14 @@
 # ANY WAY OUT OF THE USE OF THIS SOFTWARE, EVEN IF ADVISED OF THE
 # POSSIBILITY OF SUCH DAMAGE.
 # ----------------------------------------------------------------------------
-<<<<<<< HEAD
+
 import sys
 import queue
-=======
-
-import sys
-import queue
-import platform
->>>>>>> ecad2e89
 import threading
 
 from pyglet import app
 from pyglet import clock
 from pyglet import event
-from pyglet import compat_platform
-
 
 _is_pyglet_doc_run = hasattr(sys, "is_pyglet_doc_run") and sys.is_pyglet_doc_run
 
