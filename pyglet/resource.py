# ----------------------------------------------------------------------------
# pyglet
# Copyright (c) 2006-2008 Alex Holkner
# Copyright (c) 2008-2019 pyglet contributors
# All rights reserved.
#
# Redistribution and use in source and binary forms, with or without
# modification, are permitted provided that the following conditions
# are met:
#
#  * Redistributions of source code must retain the above copyright
#    notice, this list of conditions and the following disclaimer.
#  * Redistributions in binary form must reproduce the above copyright
#    notice, this list of conditions and the following disclaimer in
#    the documentation and/or other materials provided with the
#    distribution.
#  * Neither the name of pyglet nor the names of its
#    contributors may be used to endorse or promote products
#    derived from this software without specific prior written
#    permission.
#
# THIS SOFTWARE IS PROVIDED BY THE COPYRIGHT HOLDERS AND CONTRIBUTORS
# "AS IS" AND ANY EXPRESS OR IMPLIED WARRANTIES, INCLUDING, BUT NOT
# LIMITED TO, THE IMPLIED WARRANTIES OF MERCHANTABILITY AND FITNESS
# FOR A PARTICULAR PURPOSE ARE DISCLAIMED. IN NO EVENT SHALL THE
# COPYRIGHT OWNER OR CONTRIBUTORS BE LIABLE FOR ANY DIRECT, INDIRECT,
# INCIDENTAL, SPECIAL, EXEMPLARY, OR CONSEQUENTIAL DAMAGES (INCLUDING,
# BUT NOT LIMITED TO, PROCUREMENT OF SUBSTITUTE GOODS OR SERVICES;
# LOSS OF USE, DATA, OR PROFITS; OR BUSINESS INTERRUPTION) HOWEVER
# CAUSED AND ON ANY THEORY OF LIABILITY, WHETHER IN CONTRACT, STRICT
# LIABILITY, OR TORT (INCLUDING NEGLIGENCE OR OTHERWISE) ARISING IN
# ANY WAY OUT OF THE USE OF THIS SOFTWARE, EVEN IF ADVISED OF THE
# POSSIBILITY OF SUCH DAMAGE.
# ----------------------------------------------------------------------------

"""Load application resources from a known path.

Loading resources by specifying relative paths to filenames is often
problematic in Python, as the working directory is not necessarily the same
directory as the application's script files.

This module allows applications to specify a search path for resources.
Relative paths are taken to be relative to the application's ``__main__``
module. ZIP files can appear on the path; they will be searched inside.  The
resource module also behaves as expected when applications are bundled using py2exe or py2app.

As well as providing file references (with the :py:func:`file` function), the
resource module also contains convenience functions for loading images,
textures, fonts, media and documents.

3rd party modules or packages not bound to a specific application should
construct their own :py:class:`Loader` instance and override the path to use the
resources in the module's directory.

Path format
^^^^^^^^^^^

The resource path :py:attr:`path` (see also :py:meth:`Loader.__init__` and
:py:meth:`Loader.path`)
is a list of locations to search for resources.  Locations are searched in the
order given in the path.  If a location is not valid (for example, if the
directory does not exist), it is skipped.

Locations in the path beginning with an ampersand (''@'' symbol) specify
Python packages.  Other locations specify a ZIP archive or directory on the
filesystem.  Locations that are not absolute are assumed to be relative to the
script home.  Some examples::

    # Search just the `res` directory, assumed to be located alongside the
    # main script file.
    path = ['res']

    # Search the directory containing the module `levels.level1`, followed
    # by the `res/images` directory.
    path = ['@levels.level1', 'res/images']

Paths are always case-sensitive and forward slashes are always used as path
separators, even in cases when the filesystem or platform does not do this.
This avoids a common programmer error when porting applications between
platforms.

The default path is ``['.']``.  If you modify the path, you must call
:py:func:`reindex`.

.. versionadded:: 1.1
"""
import os
import sys
import weakref
import zipfile

import pyglet
from pyglet.compat import BytesIO


class ResourceNotFoundException(Exception):
    """The named resource was not found on the search path."""

    def __init__(self, name):
        message = ("Resource '{}' was not found on the path.  "
                   "Ensure that the filename has the correct captialisation.".format(name))
        Exception.__init__(self, message)


class UndetectableShaderType(Exception):
    """The type of the Shader source could not be identified."""

    def __init__(self, name):
        message = ("The Shader type of '{}' could not be determined.  "
<<<<<<< HEAD
                   "Ensure that your source file has a standard extension.".format(name))
=======
                   "Ensure that your source file has a standard extension, "
                   "or provide a valid 'shader_type' parameter.".format(name))
>>>>>>> cb0cf2f2
        Exception.__init__(self, message)


def get_script_home():
    """Get the directory containing the program entry module.

    For ordinary Python scripts, this is the directory containing the
    ``__main__`` module.  For executables created with py2exe the result is
    the directory containing the running executable file.  For OS X bundles
    created using Py2App the result is the Resources directory within the
    running bundle.

    If none of the above cases apply and the file for ``__main__`` cannot
    be determined the working directory is returned.

    When the script is being run by a Python profiler, this function
    may return the directory where the profiler is running instead of
    the directory of the real script. To workaround this behaviour the
    full path to the real script can be specified in :py:attr:`pyglet.resource.path`.

    :rtype: str
    """
    frozen = getattr(sys, 'frozen', None)
    meipass = getattr(sys, '_MEIPASS', None)
    if meipass:
        # PyInstaller
        return meipass
    elif frozen in ('windows_exe', 'console_exe'):
        return os.path.dirname(sys.executable)
    elif frozen == 'macosx_app':
        # py2app
        return os.environ['RESOURCEPATH']
    else:
        main = sys.modules['__main__']
        if hasattr(main, '__file__'):
            return os.path.dirname(os.path.abspath(main.__file__))
        else:
            if 'python' in os.path.basename(sys.executable):
                # interactive
                return os.getcwd()
            else:
                # cx_Freeze
                return os.path.dirname(sys.executable)


def get_settings_path(name):
    """Get a directory to save user preferences.

    Different platforms have different conventions for where to save user
    preferences, saved games, and settings.  This function implements those
    conventions.  Note that the returned path may not exist: applications
    should use ``os.makedirs`` to construct it if desired.

    On Linux, a directory `name` in the user's configuration directory is
    returned (usually under ``~/.config``).

    On Windows (including under Cygwin) the `name` directory in the user's
    ``Application Settings`` directory is returned.

    On Mac OS X the `name` directory under ``~/Library/Application Support``
    is returned.

    :Parameters:
        `name` : str
            The name of the application.

    :rtype: str
    """

    if pyglet.compat_platform in ('cygwin', 'win32'):
        if 'APPDATA' in os.environ:
            return os.path.join(os.environ['APPDATA'], name)
        else:
            return os.path.expanduser('~/%s' % name)
    elif pyglet.compat_platform == 'darwin':
        return os.path.expanduser('~/Library/Application Support/%s' % name)
    elif pyglet.compat_platform.startswith('linux'):
        if 'XDG_CONFIG_HOME' in os.environ:
            return os.path.join(os.environ['XDG_CONFIG_HOME'], name)
        else:
            return os.path.expanduser('~/.config/%s' % name)
    else:
        return os.path.expanduser('~/.%s' % name)


class Location:
    """Abstract resource location.

    Given a location, a file can be loaded from that location with the `open`
    method.  This provides a convenient way to specify a path to load files
    from, and not necessarily have that path reside on the filesystem.
    """

    def open(self, filename, mode='rb'):
        """Open a file at this location.

        :Parameters:
            `filename` : str
                The filename to open.  Absolute paths are not supported.
                Relative paths are not supported by most locations (you
                should specify only a filename with no path component).
            `mode` : str
                The file mode to open with.  Only files opened on the
                filesystem make use of this parameter; others ignore it.

        :rtype: file object
        """
        raise NotImplementedError('abstract')


class FileLocation(Location):
    """Location on the filesystem.
    """

    def __init__(self, filepath):
        """Create a location given a relative or absolute path.

        :Parameters:
            `filepath` : str
                Path on the filesystem.
        """
        self.path = filepath

    def open(self, filename, mode='rb'):
        return open(os.path.join(self.path, filename), mode)


class ZIPLocation(Location):
    """Location within a ZIP file.
    """

    def __init__(self, zip, dir):
        """Create a location given an open ZIP file and a path within that
        file.

        :Parameters:
            `zip` : ``zipfile.ZipFile``
                An open ZIP file from the ``zipfile`` module.
            `dir` : str
                A path within that ZIP file.  Can be empty to specify files at
                the top level of the ZIP file.

        """
        self.zip = zip
        self.dir = dir

    def open(self, filename, mode='rb'):
        if self.dir:
            path = self.dir + '/' + filename
        else:
            path = filename

        forward_slash_path = path.replace(os.sep, '/')  # looks like zip can only handle forward slashes
        text = self.zip.read(forward_slash_path)
        return BytesIO(text)


class URLLocation(Location):
    """Location on the network.

    This class uses the ``urlparse`` and ``urllib2`` modules to open files on
    the network given a URL.
    """

    def __init__(self, base_url):
        """Create a location given a base URL.

        :Parameters:
            `base_url` : str
                URL string to prepend to filenames.

        """
        self.base = base_url

    def open(self, filename, mode='rb'):
        import urllib.parse
        import urllib.request
        url = urllib.parse.urljoin(self.base, filename)
        return urllib.request.urlopen(url)


class Loader:
    """Load program resource files from disk.

    The loader contains a search path which can include filesystem
    directories, ZIP archives and Python packages.

    :Ivariables:
        `path` : list of str
            List of search locations.  After modifying the path you must
            call the `reindex` method.
        `script_home` : str
            Base resource location, defaulting to the location of the
            application script.

    """
    def __init__(self, path=None, script_home=None):
        """Create a loader for the given path.

        If no path is specified it defaults to ``['.']``; that is, just the
        program directory.

        See the module documentation for details on the path format.

        :Parameters:
            `path` : list of str
                List of locations to search for resources.
            `script_home` : str
                Base location of relative files.  Defaults to the result of
                `get_script_home`.

        """
        if path is None:
            path = ['.']
        if isinstance(path, str):
            path = [path]
        self.path = [os.path.normpath(p) for p in path]
        self._script_home = script_home or get_script_home()
        self._index = None

        # Map bin size to list of atlases
        self._texture_atlas_bins = {}

        # map name to image etc.
        self._cached_textures = weakref.WeakValueDictionary()
        self._cached_images = weakref.WeakValueDictionary()
        self._cached_animations = weakref.WeakValueDictionary()

    def _require_index(self):
        if self._index is None:
            self.reindex()

    def reindex(self):
        """Refresh the file index.

        You must call this method if `path` is changed or the filesystem
        layout changes.
        """
        self._index = {}
        for path in self.path:
            if path.startswith('@'):
                # Module
                name = path[1:]

                try:
                    module = __import__(name)
                except:
                    continue

                for component in name.split('.')[1:]:
                    module = getattr(module, component)

                if hasattr(module, '__file__'):
                    path = os.path.dirname(module.__file__)
                else:
                    path = ''  # interactive
            elif not os.path.isabs(path):
                # Add script base unless absolute
                path = os.path.join(self._script_home, path)

            if os.path.isdir(path):
                # Filesystem directory
                path = path.rstrip(os.path.sep)
                location = FileLocation(path)
                for dirpath, dirnames, filenames in os.walk(path):
                    dirpath = dirpath[len(path) + 1:]
                    # Force forward slashes for index
                    if dirpath:
                        parts = [part
                                 for part
                                 in dirpath.split(os.sep)
                                 if part is not None]
                        dirpath = '/'.join(parts)
                    for filename in filenames:
                        if dirpath:
                            index_name = dirpath + '/' + filename
                        else:
                            index_name = filename
                        self._index_file(index_name, location)
            else:
                # Find path component that looks like the ZIP file.
                dir = ''
                old_path = None
                while path and not (os.path.isfile(path) or os.path.isfile(path + '.001')):
                    old_path = path
                    path, tail_dir = os.path.split(path)
                    if path == old_path:
                        break
                    dir = '/'.join((tail_dir, dir))
                if path == old_path:
                    continue
                dir = dir.rstrip('/')

                # path looks like a ZIP file, dir resides within ZIP
                if not path:
                    continue

                zip_stream = self._get_stream(path)
                if zip_stream:
                    zip = zipfile.ZipFile(zip_stream, 'r')
                    location = ZIPLocation(zip, dir)
                    for zip_name in zip.namelist():
                        # zip_name_dir, zip_name = os.path.split(zip_name)
                        # assert '\\' not in name_dir
                        # assert not name_dir.endswith('/')
                        if zip_name.startswith(dir):
                            if dir:
                                zip_name = zip_name[len(dir) + 1:]
                            self._index_file(zip_name, location)

    def _get_stream(self, path):
        if zipfile.is_zipfile(path):
            return path
        elif not os.path.exists(path + '.001'):
            return None
        else:
            with open(path + '.001', 'rb') as volume:
                bytes_ = bytes(volume.read())

            volume_index = 2
            while os.path.exists(path + '.{0:0>3}'.format(volume_index)):
                with open(path + '.{0:0>3}'.format(volume_index), 'rb') as volume:
                    bytes_ += bytes(volume.read())

                volume_index += 1

            zip_stream = BytesIO(bytes_)
            if zipfile.is_zipfile(zip_stream):
                return zip_stream
            else:
                return None

    def _index_file(self, name, location):
        normed_name = os.path.normpath(name)
        if normed_name not in self._index:
            self._index[normed_name] = location

    def file(self, name, mode='rb'):
        """Load a resource.

        :Parameters:
            `name` : str
                Filename of the resource to load.
            `mode` : str
                Combination of ``r``, ``w``, ``a``, ``b`` and ``t`` characters
                with the meaning as for the builtin ``open`` function.

        :rtype: file object
        """
        normed_name = os.path.normpath(name)
        self._require_index()
        try:
            location = self._index[normed_name]
            return location.open(normed_name, mode)
        except KeyError:
            raise ResourceNotFoundException(normed_name)

    def location(self, name):
        """Get the location of a resource.

        This method is useful for opening files referenced from a resource.
        For example, an HTML file loaded as a resource might reference some
        images.  These images should be located relative to the HTML file, not
        looked up individually in the loader's path.

        :Parameters:
            `name` : str
                Filename of the resource to locate.

        :rtype: `Location`
        """
        self._require_index()
        try:
            return self._index[name]
        except KeyError:
            raise ResourceNotFoundException(name)

    def add_font(self, name):
        """Add a font resource to the application.

        Fonts not installed on the system must be added to pyglet before they
        can be used with `font.load`.  Although the font is added with
        its filename using this function, it is loaded by specifying its
        family name.  For example::

            resource.add_font('action_man.ttf')
            action_man = font.load('Action Man')

        :Parameters:
            `name` : str
                Filename of the font resource to add.

        """
        self._require_index()
        from pyglet import font
        file = self.file(name)
        font.add_file(file)

    def _alloc_image(self, name, atlas=True):
        file = self.file(name)
        try:
            img = pyglet.image.load(name, file=file)
        finally:
            file.close()

        if not atlas:
            return img.get_texture(True)

        # find an atlas suitable for the image
        bin = self._get_texture_atlas_bin(img.width, img.height)
        if bin is None:
            return img.get_texture(True)

        return bin.add(img)

    def _get_texture_atlas_bin(self, width, height):
        """A heuristic for determining the atlas bin to use for a given image
        size.  Returns None if the image should not be placed in an atlas (too
        big), otherwise the bin (a list of TextureAtlas).
        """
        # Large images are not placed in an atlas
        max_texture_size = pyglet.image.get_max_texture_size()
        max_size = min(2048, max_texture_size)
        if width > max_size or height > max_size:
            return None

        # Group images with small height separately to larger height
        # (as the allocator can't stack within a single row).
        bin_size = 1
        if height > max_size / 4:
            bin_size = 2

        try:
            texture_bin = self._texture_atlas_bins[bin_size]
        except KeyError:
            texture_bin = self._texture_atlas_bins[bin_size] = pyglet.image.atlas.TextureBin()

        return texture_bin

    def image(self, name, flip_x=False, flip_y=False, rotate=0, atlas=True):
        """Load an image with optional transformation.

        This is similar to `texture`, except the resulting image will be
        packed into a :py:class:`~pyglet.image.atlas.TextureBin` if it is an appropriate size for packing.
        This is more efficient than loading images into separate textures.

        :Parameters:
            `name` : str
                Filename of the image source to load.
            `flip_x` : bool
                If True, the returned image will be flipped horizontally.
            `flip_y` : bool
                If True, the returned image will be flipped vertically.
            `rotate` : int
                The returned image will be rotated clockwise by the given
                number of degrees (a multiple of 90).
            `atlas` : bool
                If True, the image will be loaded into an atlas managed by
                pyglet. If atlas loading is not appropriate for specific
                texturing reasons (e.g. border control is required) then set
                this argument to False.

        :rtype: `Texture`
        :return: A complete texture if the image is large or not in an atlas,
            otherwise a :py:class:`~pyglet.image.TextureRegion` of a texture atlas.
        """
        self._require_index()
        if name in self._cached_images:
            identity = self._cached_images[name]
        else:
            identity = self._cached_images[name] = self._alloc_image(name, atlas=atlas)

        if not rotate and not flip_x and not flip_y:
            return identity

        return identity.get_transform(flip_x, flip_y, rotate)

    def animation(self, name, flip_x=False, flip_y=False, rotate=0):
        """Load an animation with optional transformation.

        Animations loaded from the same source but with different
        transformations will use the same textures.

        :Parameters:
            `name` : str
                Filename of the animation source to load.
            `flip_x` : bool
                If True, the returned image will be flipped horizontally.
            `flip_y` : bool
                If True, the returned image will be flipped vertically.
            `rotate` : int
                The returned image will be rotated clockwise by the given
                number of degrees (a multiple of 90).

        :rtype: :py:class:`~pyglet.image.Animation`
        """
        self._require_index()
        try:
            identity = self._cached_animations[name]
        except KeyError:
            animation = pyglet.image.load_animation(name, self.file(name))
            bin = self._get_texture_atlas_bin(animation.get_max_width(),
                                              animation.get_max_height())
            if bin:
                animation.add_to_texture_bin(bin)

            identity = self._cached_animations[name] = animation

        if not rotate and not flip_x and not flip_y:
            return identity

        return identity.get_transform(flip_x, flip_y, rotate)

    def get_cached_image_names(self):
        """Get a list of image filenames that have been cached.

        This is useful for debugging and profiling only.

        :rtype: list
        :return: List of str
        """
        self._require_index()
        return list(self._cached_images.keys())

    def get_cached_animation_names(self):
        """Get a list of animation filenames that have been cached.

        This is useful for debugging and profiling only.

        :rtype: list
        :return: List of str
        """
        self._require_index()
        return list(self._cached_animations.keys())

    def get_texture_bins(self):
        """Get a list of texture bins in use.

        This is useful for debugging and profiling only.

        :rtype: list
        :return: List of :py:class:`~pyglet.image.atlas.TextureBin`
        """
        self._require_index()
        return list(self._texture_atlas_bins.values())

    def media(self, name, streaming=True):
        """Load a sound or video resource.

        The meaning of `streaming` is as for `media.load`.  Compressed
        sources cannot be streamed (that is, video and compressed audio
        cannot be streamed from a ZIP archive).

        :Parameters:
            `name` : str
                Filename of the media source to load.
            `streaming` : bool
                True if the source should be streamed from disk, False if
                it should be entirely decoded into memory immediately.

        :rtype: `media.Source`
        """
        self._require_index()
        from pyglet import media
        try:
            location = self._index[name]
            if isinstance(location, FileLocation):
                # Don't open the file if it's streamed from disk
                path = os.path.join(location.path, name)
                return media.load(path, streaming=streaming)
            else:
                file = location.open(name)
                return media.load(name, file=file, streaming=streaming)
        except KeyError:
            raise ResourceNotFoundException(name)

    def texture(self, name):
        """Load a texture.

        The named image will be loaded as a single OpenGL texture.  If the
        dimensions of the image are not powers of 2 a :py:class:`~pyglet.image.TextureRegion` will
        be returned.

        :Parameters:
            `name` : str
                Filename of the image resource to load.

        :rtype: `Texture`
        """
        self._require_index()
        if name in self._cached_textures:
            return self._cached_textures[name]

        file = self.file(name)
        texture = pyglet.image.load(name, file=file).get_texture()
        self._cached_textures[name] = texture
        return texture

    def model(self, name, batch=None):
        """Load a 3D model.

        :Parameters:
            `name` : str
                Filename of the 3D model to load.
            `batch` : Batch or None
                An optional Batch instance to add this model to.

        :rtype: `Model`
        """
        self._require_index()
        abspathname = os.path.join(os.path.abspath(self.location(name).path), name)
        return pyglet.model.load(filename=abspathname, file=self.file(name), batch=batch)

    def html(self, name):
        """Load an HTML document.

        :Parameters:
            `name` : str
                Filename of the HTML resource to load.

        :rtype: `FormattedDocument`
        """
        self._require_index()
        file = self.file(name)
        return pyglet.text.load(name, file, 'text/html')

    def attributed(self, name):
        """Load an attributed text document.

        See `pyglet.text.formats.attributed` for details on this format.

        :Parameters:
            `name` : str
                Filename of the attribute text resource to load.

        :rtype: `FormattedDocument`
        """
        self._require_index()
        file = self.file(name)
        return pyglet.text.load(name, file, 'text/vnd.pyglet-attributed')

    def text(self, name):
        """Load a plain text document.

        :Parameters:
            `name` : str
                Filename of the plain text resource to load.

        :rtype: `UnformattedDocument`
        """
        self._require_index()
        fileobj = self.file(name)
        return pyglet.text.load(name, fileobj, 'text/plain')

    def shader(self, name, shader_type=None):
        """Load a Shader object.

        :Parameters:
            `name` : str
                Filename of the Shader source to load.
            `shader_type` : str
                A hint for the type of shader, such as 'vertex', 'fragment', etc.
                Not required if your shader has a standard file extension.

        :rtype: A compiled `Shader` object.
        """
        # https://www.khronos.org/opengles/sdk/tools/Reference-Compiler/
        shader_extensions = {'vert': "vertex",
                             'geom': "geometry",
                             'frag': "fragment"}
        fileobj = self.file(name, 'r')
        source_string = fileobj.read()
<<<<<<< HEAD
        if not shader_type:
            try:
                _, extension = os.path.splitext(name)
                shader_type = shader_extensions.get(extension)
            except KeyError:
                raise UndetectableShaderType(name=name)

=======

        if not shader_type:
            try:
                _, extension = os.path.splitext(name)
                shader_type = shader_extensions.get(extension.strip("."))
            except KeyError:
                raise UndetectableShaderType(name=name)

        if shader_type not in shader_extensions.values():
            raise UndetectableShaderType(name=name)

>>>>>>> cb0cf2f2
        return pyglet.graphics.shader.Shader(source_string, shader_type)

    def get_cached_texture_names(self):
        """Get the names of textures currently cached.

        :rtype: list of str
        """
        self._require_index()
        return list(self._cached_textures.keys())


#: Default resource search path.
#:
#: Locations in the search path are searched in order and are always
#: case-sensitive.  After changing the path you must call `reindex`.
#:
#: See the module documentation for details on the path format.
#:
#: :type: list of str
path = []


class _DefaultLoader(Loader):

    @property
    def path(self):
        return path

    @path.setter
    def path(self, value):
        global path
        path = value


_default_loader = _DefaultLoader()
reindex = _default_loader.reindex
file = _default_loader.file
location = _default_loader.location
add_font = _default_loader.add_font
image = _default_loader.image
animation = _default_loader.animation
model = _default_loader.model
media = _default_loader.media
texture = _default_loader.texture
html = _default_loader.html
attributed = _default_loader.attributed
text = _default_loader.text
shader = _default_loader.shader
get_cached_texture_names = _default_loader.get_cached_texture_names
get_cached_image_names = _default_loader.get_cached_image_names
get_cached_animation_names = _default_loader.get_cached_animation_names
get_texture_bins = _default_loader.get_texture_bins<|MERGE_RESOLUTION|>--- conflicted
+++ resolved
@@ -107,12 +107,8 @@
 
     def __init__(self, name):
         message = ("The Shader type of '{}' could not be determined.  "
-<<<<<<< HEAD
-                   "Ensure that your source file has a standard extension.".format(name))
-=======
                    "Ensure that your source file has a standard extension, "
                    "or provide a valid 'shader_type' parameter.".format(name))
->>>>>>> cb0cf2f2
         Exception.__init__(self, message)
 
 
@@ -785,15 +781,6 @@
                              'frag': "fragment"}
         fileobj = self.file(name, 'r')
         source_string = fileobj.read()
-<<<<<<< HEAD
-        if not shader_type:
-            try:
-                _, extension = os.path.splitext(name)
-                shader_type = shader_extensions.get(extension)
-            except KeyError:
-                raise UndetectableShaderType(name=name)
-
-=======
 
         if not shader_type:
             try:
@@ -805,7 +792,6 @@
         if shader_type not in shader_extensions.values():
             raise UndetectableShaderType(name=name)
 
->>>>>>> cb0cf2f2
         return pyglet.graphics.shader.Shader(source_string, shader_type)
 
     def get_cached_texture_names(self):
