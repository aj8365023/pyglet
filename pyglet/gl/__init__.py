# ----------------------------------------------------------------------------
# pyglet
# Copyright (c) 2006-2008 Alex Holkner
# Copyright (c) 2008-2019 pyglet contributors
# All rights reserved.
#
# Redistribution and use in source and binary forms, with or without
# modification, are permitted provided that the following conditions
# are met:
#
#  * Redistributions of source code must retain the above copyright
#    notice, this list of conditions and the following disclaimer.
#  * Redistributions in binary form must reproduce the above copyright
#    notice, this list of conditions and the following disclaimer in
#    the documentation and/or other materials provided with the
#    distribution.
#  * Neither the name of pyglet nor the names of its
#    contributors may be used to endorse or promote products
#    derived from this software without specific prior written
#    permission.
#
# THIS SOFTWARE IS PROVIDED BY THE COPYRIGHT HOLDERS AND CONTRIBUTORS
# "AS IS" AND ANY EXPRESS OR IMPLIED WARRANTIES, INCLUDING, BUT NOT
# LIMITED TO, THE IMPLIED WARRANTIES OF MERCHANTABILITY AND FITNESS
# FOR A PARTICULAR PURPOSE ARE DISCLAIMED. IN NO EVENT SHALL THE
# COPYRIGHT OWNER OR CONTRIBUTORS BE LIABLE FOR ANY DIRECT, INDIRECT,
# INCIDENTAL, SPECIAL, EXEMPLARY, OR CONSEQUENTIAL DAMAGES (INCLUDING,
# BUT NOT LIMITED TO, PROCUREMENT OF SUBSTITUTE GOODS OR SERVICES;
# LOSS OF USE, DATA, OR PROFITS; OR BUSINESS INTERRUPTION) HOWEVER
# CAUSED AND ON ANY THEORY OF LIABILITY, WHETHER IN CONTRACT, STRICT
# LIABILITY, OR TORT (INCLUDING NEGLIGENCE OR OTHERWISE) ARISING IN
# ANY WAY OUT OF THE USE OF THIS SOFTWARE, EVEN IF ADVISED OF THE
# POSSIBILITY OF SUCH DAMAGE.
# ----------------------------------------------------------------------------

'''OpenGL and GLU interface.

This package imports all OpenGL, GLU and registered OpenGL extension
functions.  Functions have identical signatures to their C counterparts.  For
example::

    from pyglet.gl import *
    
    # [...omitted: set up a GL context and framebuffer]
    glBegin(GL_QUADS)
    glVertex3f(0, 0, 0)
    glVertex3f(0.1, 0.2, 0.3)
    glVertex3f(0.1, 0.2, 0.3)
    glEnd()

OpenGL is documented in full at the `OpenGL Reference Pages`_.  

The `OpenGL Programming Guide`_ is a popular reference manual organised by
topic.  The free online version documents only OpenGL 1.1.  `Later editions`_
cover more recent versions of the API and can be purchased from a book store.

.. _OpenGL Reference Pages: http://www.opengl.org/documentation/red_book/
.. _OpenGL Programming Guide: http://fly.cc.fer.hr/~unreal/theredbook/
.. _Later editions: http://www.opengl.org/documentation/red_book/

The following subpackages are imported into this "mega" package already (and
so are available by importing ``pyglet.gl``):

``pyglet.gl.gl``
    OpenGL
``pyglet.gl.glu``
    GLU
``pyglet.gl.gl.glext_arb``
    ARB registered OpenGL extension functions

These subpackages are also available, but are not imported into this namespace
by default:

``pyglet.gl.glext_nv``
    nVidia OpenGL extension functions
``pyglet.gl.agl``
    AGL (Mac OS X OpenGL context functions)
``pyglet.gl.glx``
    GLX (Linux OpenGL context functions)
``pyglet.gl.glxext_arb``
    ARB registered GLX extension functions
``pyglet.gl.glxext_nv``
    nvidia GLX extension functions
``pyglet.gl.wgl``
    WGL (Windows OpenGL context functions)
``pyglet.gl.wglext_arb``
    ARB registered WGL extension functions
``pyglet.gl.wglext_nv``
    nvidia WGL extension functions

The information modules are provided for convenience, and are documented
below.
'''
from __future__ import print_function
from __future__ import absolute_import
from builtins import range

__docformat__ = 'restructuredtext'
__version__ = '$Id$'

from pyglet.gl.lib import GLException
from pyglet.gl.gl import *
from pyglet.gl.glu import *
from pyglet.gl.glext_arb import *
from pyglet.gl import gl_info

import sys as _sys

_is_epydoc = hasattr(_sys, 'is_epydoc') and _sys.is_epydoc

#: The active OpenGL context.
#:
#: You can change the current context by calling `Context.set_current`; do not
#: modify this global.
#:
#: :type: `Context`
#:
#: .. versionadded:: 1.1
current_context = None


class ContextException(Exception):
    pass


class ConfigException(Exception):
    pass


import pyglet as _pyglet

if _pyglet.options['debug_texture']:
    _debug_texture_total = 0
    _debug_texture_sizes = {}
    _debug_texture = None


    def _debug_texture_alloc(texture, size):
        global _debug_texture_total

        _debug_texture_sizes[texture] = size
        _debug_texture_total += size

        print('%d (+%d)' % (_debug_texture_total, size))


    def _debug_texture_dealloc(texture):
        global _debug_texture_total

        size = _debug_texture_sizes[texture]
        del _debug_texture_sizes[texture]
        _debug_texture_total -= size

        print('%d (-%d)' % (_debug_texture_total, size))


    _glBindTexture = glBindTexture


    def glBindTexture(target, texture):
        global _debug_texture
        _debug_texture = texture
        return _glBindTexture(target, texture)


    _glTexImage2D = glTexImage2D


    def glTexImage2D(target, level, internalformat, width, height, border,
                     format, type, pixels):
        try:
            _debug_texture_dealloc(_debug_texture)
        except KeyError:
            pass

        if internalformat in (1, GL_ALPHA, GL_INTENSITY, GL_LUMINANCE):
            depth = 1
        elif internalformat in (2, GL_RGB16, GL_RGBA16):
            depth = 2
        elif internalformat in (3, GL_RGB):
            depth = 3
        else:
            depth = 4  # Pretty crap assumption
        size = (width + 2 * border) * (height + 2 * border) * depth
        _debug_texture_alloc(_debug_texture, size)

        return _glTexImage2D(target, level, internalformat, width, height,
                             border, format, type, pixels)


    _glDeleteTextures = glDeleteTextures


    def glDeleteTextures(n, textures):
        if not hasattr(textures, '__len__'):
            _debug_texture_dealloc(textures.value)
        else:
            for i in range(n):
                _debug_texture_dealloc(textures[i].value)
<<<<<<< HEAD

        return _glDeleteTextures(n, textures)
=======

        return _glDeleteTextures(n, textures)


def _create_shadow_window():
    global _shadow_window

    import pyglet
    if not pyglet.options['shadow_window'] or _is_epydoc:
        return

    from pyglet.window import Window
    _shadow_window = Window(width=1, height=1, visible=False)
    _shadow_window.switch_to()
>>>>>>> e48e1b57


from pyglet import compat_platform
from .base import ObjectSpace, CanvasConfig, Context


if _is_epydoc:
    from .base import Config
elif compat_platform in ('win32', 'cygwin'):
    from .win32 import Win32Config as Config
elif compat_platform.startswith('linux'):
    from .xlib import XlibConfig as Config
elif compat_platform == 'darwin':
    from .cocoa import CocoaConfig as Config
<<<<<<< HEAD
del base
=======
del base

# XXX remove
_shadow_window = None

# Import pyglet.window now if it isn't currently being imported (this creates
# the shadow window).
if (not _is_epydoc and
    'pyglet.window' not in _sys.modules and
    _pyglet.options['shadow_window']):
    # trickery is for circular import
    _pyglet.gl = _sys.modules[__name__]
    import pyglet.window
>>>>>>> e48e1b57
<|MERGE_RESOLUTION|>--- conflicted
+++ resolved
@@ -197,10 +197,6 @@
         else:
             for i in range(n):
                 _debug_texture_dealloc(textures[i].value)
-<<<<<<< HEAD
-
-        return _glDeleteTextures(n, textures)
-=======
 
         return _glDeleteTextures(n, textures)
 
@@ -215,8 +211,9 @@
     from pyglet.window import Window
     _shadow_window = Window(width=1, height=1, visible=False)
     _shadow_window.switch_to()
->>>>>>> e48e1b57
-
+
+    from pyglet import app
+    app.windows.remove(_shadow_window)
 
 from pyglet import compat_platform
 from .base import ObjectSpace, CanvasConfig, Context
@@ -230,9 +227,6 @@
     from .xlib import XlibConfig as Config
 elif compat_platform == 'darwin':
     from .cocoa import CocoaConfig as Config
-<<<<<<< HEAD
-del base
-=======
 del base
 
 # XXX remove
@@ -245,5 +239,4 @@
     _pyglet.options['shadow_window']):
     # trickery is for circular import
     _pyglet.gl = _sys.modules[__name__]
-    import pyglet.window
->>>>>>> e48e1b57
+    import pyglet.window