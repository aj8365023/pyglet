# ----------------------------------------------------------------------------
# pyglet
# Copyright (c) 2006-2008 Alex Holkner
# Copyright (c) 2008-2020 pyglet contributors
# All rights reserved.
#
# Redistribution and use in source and binary forms, with or without
# modification, are permitted provided that the following conditions
# are met:
#
#  * Redistributions of source code must retain the above copyright
#    notice, this list of conditions and the following disclaimer.
#  * Redistributions in binary form must reproduce the above copyright
#    notice, this list of conditions and the following disclaimer in
#    the documentation and/or other materials provided with the
#    distribution.
#  * Neither the name of pyglet nor the names of its
#    contributors may be used to endorse or promote products
#    derived from this software without specific prior written
#    permission.
#
# THIS SOFTWARE IS PROVIDED BY THE COPYRIGHT HOLDERS AND CONTRIBUTORS
# "AS IS" AND ANY EXPRESS OR IMPLIED WARRANTIES, INCLUDING, BUT NOT
# LIMITED TO, THE IMPLIED WARRANTIES OF MERCHANTABILITY AND FITNESS
# FOR A PARTICULAR PURPOSE ARE DISCLAIMED. IN NO EVENT SHALL THE
# COPYRIGHT OWNER OR CONTRIBUTORS BE LIABLE FOR ANY DIRECT, INDIRECT,
# INCIDENTAL, SPECIAL, EXEMPLARY, OR CONSEQUENTIAL DAMAGES (INCLUDING,
# BUT NOT LIMITED TO, PROCUREMENT OF SUBSTITUTE GOODS OR SERVICES;
# LOSS OF USE, DATA, OR PROFITS; OR BUSINESS INTERRUPTION) HOWEVER
# CAUSED AND ON ANY THEORY OF LIABILITY, WHETHER IN CONTRACT, STRICT
# LIABILITY, OR TORT (INCLUDING NEGLIGENCE OR OTHERWISE) ARISING IN
# ANY WAY OUT OF THE USE OF THIS SOFTWARE, EVEN IF ADVISED OF THE
# POSSIBILITY OF SUCH DAMAGE.
# ----------------------------------------------------------------------------

"""OpenGL and GLU interface.

This package imports all OpenGL, GLU and registered OpenGL extension
functions.  Functions have identical signatures to their C counterparts.

OpenGL is documented in full at the `OpenGL Reference Pages`_.

The `OpenGL Programming Guide`_, also known as "The Red Book", is a popular
reference manual organised by topic. It is available in digital and paper
editions.

.. _OpenGL Reference Pages: https://www.khronos.org/registry/OpenGL-Refpages/
.. _OpenGL Programming Guide: http://opengl-redbook.com/

The following subpackages are imported into this "mega" package already
(and so are available by importing ``pyglet.gl``):

``pyglet.gl.gl``
    OpenGL
``pyglet.gl.glu``
    GLU
``pyglet.gl.gl.glext_arb``
    ARB registered OpenGL extension functions

These subpackages are also available, but are not imported into this namespace
by default:

``pyglet.gl.glext_nv``
    nVidia OpenGL extension functions
``pyglet.gl.agl``
    AGL (Mac OS X OpenGL context functions)
``pyglet.gl.glx``
    GLX (Linux OpenGL context functions)
``pyglet.gl.glxext_arb``
    ARB registered GLX extension functions
``pyglet.gl.glxext_nv``
    nvidia GLX extension functions
``pyglet.gl.wgl``
    WGL (Windows OpenGL context functions)
``pyglet.gl.wglext_arb``
    ARB registered WGL extension functions
``pyglet.gl.wglext_nv``
    nvidia WGL extension functions

The information modules are provided for convenience, and are documented below.
"""
import pyglet as _pyglet

from pyglet.gl.lib import GLException
from pyglet.gl.gl import *
from pyglet.gl.glu import *
from pyglet.gl.glext_arb import *
from pyglet.gl import gl_info

from pyglet import compat_platform
from .base import ObjectSpace, CanvasConfig, Context

import sys as _sys
_is_pyglet_doc_run = hasattr(_sys, "is_pyglet_doc_run") and _sys.is_pyglet_doc_run

#: The active OpenGL context.
#:
#: You can change the current context by calling `Context.set_current`;
#: do not modify this global.
#:
#: :type: `Context`
#:
#: .. versionadded:: 1.1
current_context = None


class ContextException(Exception):
    pass


class ConfigException(Exception):
    pass


if _pyglet.options['debug_texture']:
    _debug_texture_total = 0
    _debug_texture_sizes = {}
    _debug_texture = None


    def _debug_texture_alloc(texture, size):
        global _debug_texture_total

        _debug_texture_sizes[texture] = size
        _debug_texture_total += size

        print('%d (+%d)' % (_debug_texture_total, size))


    def _debug_texture_dealloc(texture):
        global _debug_texture_total

        size = _debug_texture_sizes[texture]
        del _debug_texture_sizes[texture]
        _debug_texture_total -= size

        print('%d (-%d)' % (_debug_texture_total, size))


    _glBindTexture = glBindTexture


    def glBindTexture(target, texture):
        global _debug_texture
        _debug_texture = texture
        return _glBindTexture(target, texture)


    _glTexImage2D = glTexImage2D


    def glTexImage2D(target, level, internalformat, width, height, border,
                     format, type, pixels):
        try:
            _debug_texture_dealloc(_debug_texture)
        except KeyError:
            pass

        if internalformat in (1, GL_ALPHA, GL_INTENSITY, GL_LUMINANCE):
            depth = 1
        elif internalformat in (2, GL_RGB16, GL_RGBA16):
            depth = 2
        elif internalformat in (3, GL_RGB):
            depth = 3
        else:
            depth = 4  # Pretty crap assumption
        size = (width + 2 * border) * (height + 2 * border) * depth
        _debug_texture_alloc(_debug_texture, size)

        return _glTexImage2D(target, level, internalformat, width, height,
                             border, format, type, pixels)


    _glDeleteTextures = glDeleteTextures


    def glDeleteTextures(n, textures):
        if not hasattr(textures, '__len__'):
            _debug_texture_dealloc(textures.value)
        else:
            for i in range(n):
                _debug_texture_dealloc(textures[i].value)

        return _glDeleteTextures(n, textures)


def _create_shadow_window():
    global _shadow_window

    import pyglet
    if not pyglet.options['shadow_window'] or _is_pyglet_doc_run:
        return

    from pyglet.window import Window
    _shadow_window = Window(width=1, height=1, visible=False)
    _shadow_window.switch_to()

    from pyglet import app
    app.windows.remove(_shadow_window)


if _is_pyglet_doc_run:
    from .base import Config
elif compat_platform in ('win32', 'cygwin'):
    from .win32 import Win32Config as Config
elif compat_platform.startswith('linux'):
    from .xlib import XlibConfig as Config
elif compat_platform == 'darwin':
    from .cocoa import CocoaConfig as Config
<<<<<<< HEAD
del base
=======
>>>>>>> d987026e


# XXX remove
_shadow_window = None

# Import pyglet.window now if it isn't currently being imported (this creates
# the shadow window).
if not _is_pyglet_doc_run and 'pyglet.window' not in _sys.modules and _pyglet.options['shadow_window']:
    # trickery is for circular import 
    _pyglet.gl = _sys.modules[__name__]
    import pyglet.window<|MERGE_RESOLUTION|>--- conflicted
+++ resolved
@@ -207,18 +207,12 @@
     from .xlib import XlibConfig as Config
 elif compat_platform == 'darwin':
     from .cocoa import CocoaConfig as Config
-<<<<<<< HEAD
-del base
-=======
->>>>>>> d987026e
-
-
-# XXX remove
+
+
 _shadow_window = None
 
-# Import pyglet.window now if it isn't currently being imported (this creates
-# the shadow window).
+# Import pyglet.window now if it isn't currently being imported (this creates the shadow window).
 if not _is_pyglet_doc_run and 'pyglet.window' not in _sys.modules and _pyglet.options['shadow_window']:
-    # trickery is for circular import 
+    # trickery is for circular import
     _pyglet.gl = _sys.modules[__name__]
     import pyglet.window