--- conflicted
+++ resolved
@@ -35,12 +35,8 @@
 
 """Cached information about version and extensions of current WGL
 implementation.
-<<<<<<< HEAD
-'''
-=======
 """
 
->>>>>>> ecad2e89
 from ctypes import *
 import warnings
 
@@ -55,10 +51,7 @@
 class WGLInfoException(Exception):
     pass
 
-<<<<<<< HEAD
-=======
 
->>>>>>> ecad2e89
 class WGLInfo:
     def get_extensions(self):
         if not gl_info.have_context():
