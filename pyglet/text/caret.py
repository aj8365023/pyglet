# ----------------------------------------------------------------------------
# pyglet
# Copyright (c) 2006-2008 Alex Holkner
# Copyright (c) 2008-2020 pyglet contributors
# All rights reserved.
#
# Redistribution and use in source and binary forms, with or without
# modification, are permitted provided that the following conditions
# are met:
#
#  * Redistributions of source code must retain the above copyright
#    notice, this list of conditions and the following disclaimer.
#  * Redistributions in binary form must reproduce the above copyright
#    notice, this list of conditions and the following disclaimer in
#    the documentation and/or other materials provided with the
#    distribution.
#  * Neither the name of pyglet nor the names of its
#    contributors may be used to endorse or promote products
#    derived from this software without specific prior written
#    permission.
#
# THIS SOFTWARE IS PROVIDED BY THE COPYRIGHT HOLDERS AND CONTRIBUTORS
# "AS IS" AND ANY EXPRESS OR IMPLIED WARRANTIES, INCLUDING, BUT NOT
# LIMITED TO, THE IMPLIED WARRANTIES OF MERCHANTABILITY AND FITNESS
# FOR A PARTICULAR PURPOSE ARE DISCLAIMED. IN NO EVENT SHALL THE
# COPYRIGHT OWNER OR CONTRIBUTORS BE LIABLE FOR ANY DIRECT, INDIRECT,
# INCIDENTAL, SPECIAL, EXEMPLARY, OR CONSEQUENTIAL DAMAGES (INCLUDING,
# BUT NOT LIMITED TO, PROCUREMENT OF SUBSTITUTE GOODS OR SERVICES;
# LOSS OF USE, DATA, OR PROFITS; OR BUSINESS INTERRUPTION) HOWEVER
# CAUSED AND ON ANY THEORY OF LIABILITY, WHETHER IN CONTRACT, STRICT
# LIABILITY, OR TORT (INCLUDING NEGLIGENCE OR OTHERWISE) ARISING IN
# ANY WAY OUT OF THE USE OF THIS SOFTWARE, EVEN IF ADVISED OF THE
# POSSIBILITY OF SUCH DAMAGE.
# ----------------------------------------------------------------------------
<<<<<<< HEAD
=======

>>>>>>> ecad2e89
"""Provides keyboard and mouse editing procedures for text layout.

Example usage::

    from pyglet import window
    from pyglet.text import layout, caret

    my_window = window.Window(...)
    my_layout = layout.IncrementalTextLayout(...)
    my_caret = caret.Caret(my_layout)
    my_window.push_handlers(my_caret)

.. versionadded:: 1.1
"""

import re
import time

from pyglet import clock
from pyglet import event
from pyglet.window import key


class Caret:
    """Visible text insertion marker for 
    `pyglet.text.layout.IncrementalTextLayout`.

    The caret is drawn as a single vertical bar at the document `position` 
    on a text layout object.  If `mark` is not None, it gives the unmoving
    end of the current text selection.  The visible text selection on the
    layout is updated along with `mark` and `position`.
    
    By default the layout's graphics batch is used, so the caret does not need
    to be drawn explicitly.  Even if a different graphics batch is supplied,
    the caret will be correctly positioned and clipped within the layout.

    Updates to the document (and so the layout) are automatically propagated
    to the caret.  

    The caret object can be pushed onto a window event handler stack with
    `Window.push_handlers`.  The caret will respond correctly to keyboard,
    text, mouse and activation events, including double- and triple-clicks.
    If the text layout is being used alongside other graphical widgets, a
    GUI toolkit will be needed to delegate keyboard and mouse events to the
    appropriate widget.  pyglet does not provide such a toolkit at this stage.
    """

    _next_word_re = re.compile(r'(?<=\W)\w')
    _previous_word_re = re.compile(r'(?<=\W)\w+\W*$')
    _next_para_re = re.compile(r'\n', flags=re.DOTALL)
    _previous_para_re = re.compile(r'\n', flags=re.DOTALL)

    _position = 0

    _active = True
    _visible = True
    _blink_visible = True
    _click_count = 0
    _click_time = 0

    #: Blink period, in seconds.
    PERIOD = 0.5

<<<<<<< HEAD
    #: Pixels to scroll viewport per mouse scroll wheel movement.
    #: Defaults to 12pt at 96dpi.
    SCROLL_INCREMENT = 12 * 96 // 72

    _mark = None
=======
    #: Pixels to scroll viewport per mouse scroll wheel movement.  Defaults
    #: to 12pt at 96dpi.
    SCROLL_INCREMENT = 12 * 96 // 72
>>>>>>> ecad2e89

    def __init__(self, layout, batch=None, color=(0, 0, 0)):
        """Create a caret for a layout.

        By default the layout's batch is used, so the caret does not need to
        be drawn explicitly.

        :Parameters:
            `layout` : `~pyglet.text.layout.TextLayout`
                Layout to control.
            `batch` : `~pyglet.graphics.Batch`
                Graphics batch to add vertices to.
            `color` : (int, int, int)
                RGB tuple with components in range [0, 255].

        """
        from pyglet import gl
        self._layout = layout
<<<<<<< HEAD
        batch = batch or layout.batch
        colors = (*color, 255, *color, 255)
        self._list = batch.add(2, gl.GL_LINES, layout.foreground_decoration_group, 'vertices2f', ('colors4Bn', colors))
=======
        if batch is None:
            batch = layout.batch
        r, g, b = color
        colors = (r, g, b, 255, r, g, b, 255)
        self._list = batch.add(2, gl.GL_LINES, layout.background_group, 'v2f', ('c4B', colors))
>>>>>>> ecad2e89

        self._ideal_x = None
        self._ideal_line = None
        self._next_attributes = {}

        self.visible = True

        layout.push_handlers(self)

    def delete(self):
        """Remove the caret from its batch.

        Also disconnects the caret from further layout events.
        """
        self._list.delete()
        self._layout.remove_handlers(self)

    def _blink(self, dt):
        if self.PERIOD:
            self._blink_visible = not self._blink_visible
        if self._visible and self._active and self._blink_visible:
            alpha = 255
        else:
            alpha = 0
        self._list.colors[3] = alpha
        self._list.colors[7] = alpha

    def _nudge(self):
        self.visible = True

    @property
    def visible(self):
        """Caret visibility.

        The caret may be hidden despite this property due to the periodic blinking
        or by `on_deactivate` if the event handler is attached to a window.

        :type: bool
        """
        return self._visible

    @visible.setter
    def visible(self, visible):
        self._visible = visible
        clock.unschedule(self._blink)
        if visible and self._active and self.PERIOD:
            clock.schedule_interval(self._blink, self.PERIOD)
            self._blink_visible = False  # flipped immediately by next blink
        self._blink(0)

    @property
    def color(self):
        """Caret color.

<<<<<<< HEAD
        The default caret color is ``[0, 0, 0]`` (black).  Each RGB color
        component is in the range 0 to 255.

        :type: (int, int, int)
        """
        return self._list.colors[:3]

    @color.setter
    def color(self, color):
        self._list.colors[:3] = color
        self._list.colors[4:7] = color

    @property
    def position(self):
        """Position of caret within document."""
        return self._position
=======
    visible = property(_get_visible, _set_visible, doc="""Caret visibility.

    The caret may be hidden despite this property due to the periodic blinking
    or by `on_deactivate` if the event handler is attached to a window.

    :type: bool
    """)
    
    def _set_color(self, color):
        self._list.colors[:3] = color
        self._list.colors[4:7] = color

    def _get_color(self):
        return self._list.colors[:3]

    color = property(_get_color, _set_color, doc="""Caret color.

    The default caret color is ``[0, 0, 0]`` (black).  Each RGB color
    component is in the range 0 to 255.

    :type: (int, int, int)
    """)
>>>>>>> ecad2e89

    @position.setter
    def position(self, position):
        self._position = position
        self._next_attributes.clear()
        self._update()

    @property
    def mark(self):
        """Position of immovable end of text selection within document.

<<<<<<< HEAD
        An interactive text selection is determined by its immovable end (the
        caret's position when a mouse drag begins) and the caret's position, which
        moves interactively by mouse and keyboard input.

        This property is ``None`` when there is no selection.

        :type: int
        """
        return self._mark

    @mark.setter
    def mark(self, mark):
=======
    position = property(_get_position, _set_position, doc="""Position of caret within document.

    :type: int
    """)

    _mark = None

    def _set_mark(self, mark):
>>>>>>> ecad2e89
        self._mark = mark
        self._update(line=self._ideal_line)
        if mark is None:
            self._layout.set_selection(0, 0)
<<<<<<< HEAD
=======
    
    def _get_mark(self):
        return self._mark

    mark = property(_get_mark, _set_mark,
                    doc="""Position of immovable end of text selection within document.

    An interactive text selection is determined by its immovable end (the
    caret's position when a mouse drag begins) and the caret's position, which
    moves interactively by mouse and keyboard input.
>>>>>>> ecad2e89

    @property
    def line(self):
        """Index of line containing the caret's position.

<<<<<<< HEAD
        When set, `position` is modified to place the caret on requested line
        while maintaining the closest possible X offset.

        :rtype: int
        """
=======
    :type: int
    """)

    def _set_line(self, line):
        if self._ideal_x is None:
            self._ideal_x, _ = self._layout.get_point_from_position(self._position)
        self._position = self._layout.get_position_on_line(line, self._ideal_x)
        self._update(line=line, update_ideal_x=False)

    def _get_line(self):
>>>>>>> ecad2e89
        if self._ideal_line is not None:
            return self._ideal_line
        else:
            return self._layout.get_line_from_position(self._position)

<<<<<<< HEAD
    @line.setter
    def line(self, line):
        if self._ideal_x is None:
            self._ideal_x, _ = self._layout.get_point_from_position(self._position)
        self._position = self._layout.get_position_on_line(line, self._ideal_x)
        self._update(line=line, update_ideal_x=False)
=======
    line = property(_get_line, _set_line,
                    doc="""Index of line containing the caret's position.

    When set, `position` is modified to place the caret on requested line
    while maintaining the closest possible X offset.
                    
    :type: int
    """)
>>>>>>> ecad2e89

    def get_style(self, attribute):
        """Get the document's named style at the caret's current position.

        If there is a text selection and the style varies over the selection,
        `pyglet.text.document.STYLE_INDETERMINATE` is returned.

        :Parameters:
            `attribute` : str
                Name of style attribute to retrieve.  See
                `pyglet.text.document` for a list of recognised attribute
                names.

        :rtype: object
        """
        if self._mark is None or self._mark == self._position:
            try:
                return self._next_attributes[attribute]
            except KeyError:
                return self._layout.document.get_style(attribute, self._position)

        start = min(self._position, self._mark)
        end = max(self._position, self._mark)
        return self._layout.document.get_style_range(attribute, start, end)

    def set_style(self, attributes):
        """Set the document style at the caret's current position.

        If there is a text selection the style is modified immediately.
        Otherwise, the next text that is entered before the position is
        modified will take on the given style.

        :Parameters:
            `attributes` : dict
                Dict mapping attribute names to style values.  See
                `pyglet.text.document` for a list of recognised attribute
                names.

        """

        if self._mark is None or self._mark == self._position:
            self._next_attributes.update(attributes)
            return

        start = min(self._position, self._mark)
        end = max(self._position, self._mark)
        self._layout.document.set_style(start, end, attributes)

    def _delete_selection(self):
        start = min(self._mark, self._position)
        end = max(self._mark, self._position)
        self._position = start
        self._mark = None
        self._layout.document.delete_text(start, end)
        self._layout.set_selection(0, 0)

    def move_to_point(self, x, y):
        """Move the caret close to the given window coordinate.

        The `mark` will be reset to ``None``.

        :Parameters:
            `x` : int   
                X coordinate.
            `y` : int
                Y coordinate.

        """
        line = self._layout.get_line_from_point(x, y)
        self._mark = None
        self._layout.set_selection(0, 0)
        self._position = self._layout.get_position_on_line(line, x)
        self._update(line=line)
        self._next_attributes.clear()

    def select_to_point(self, x, y):
        """Move the caret close to the given window coordinate while
        maintaining the `mark`.

        :Parameters:
            `x` : int   
                X coordinate.
            `y` : int
                Y coordinate.

        """
        line = self._layout.get_line_from_point(x, y)
        self._position = self._layout.get_position_on_line(line, x)
        self._update(line=line)
        self._next_attributes.clear()

    def select_word(self, x, y):
        """Select the word at the given window coordinate.

        :Parameters:
            `x` : int   
                X coordinate.
            `y` : int
                Y coordinate.

        """
        line = self._layout.get_line_from_point(x, y)
        p = self._layout.get_position_on_line(line, x)
<<<<<<< HEAD
        m1 = self._previous_word_re.search(self._layout.document.text, 0, p + 1)
=======
        m1 = self._previous_word_re.search(self._layout.document.text, 0, p+1)
>>>>>>> ecad2e89
        if not m1:
            m1 = 0
        else:
            m1 = m1.start()
        self.mark = m1

        m2 = self._next_word_re.search(self._layout.document.text, p)
        if not m2:
            m2 = len(self._layout.document.text)
        else:
            m2 = m2.start()
        self._position = m2
        self._update(line=line)
        self._next_attributes.clear()

    def select_paragraph(self, x, y):
        """Select the paragraph at the given window coordinate.

        :Parameters:
            `x` : int   
                X coordinate.
            `y` : int
                Y coordinate.

        """
        line = self._layout.get_line_from_point(x, y)
        p = self._layout.get_position_on_line(line, x)
        self.mark = self._layout.document.get_paragraph_start(p)
        self._position = self._layout.document.get_paragraph_end(p)
        self._update(line=line)
        self._next_attributes.clear()

    def _update(self, line=None, update_ideal_x=True):
        if line is None:
            line = self._layout.get_line_from_position(self._position)
            self._ideal_line = None
        else:
            self._ideal_line = line
        x, y = self._layout.get_point_from_position(self._position, line)
        if update_ideal_x:
            self._ideal_x = x

        x -= self._layout.view_x
        y -= self._layout.view_y
        font = self._layout.document.get_font(max(0, self._position - 1))
        self._list.vertices[:] = [x, y + font.descent, x, y + font.ascent]

        print("Caret Vertices:", self._list.vertices[:])

        if self._mark is not None:
<<<<<<< HEAD
            self._layout.set_selection(min(self._position, self._mark), max(self._position, self._mark))
=======
            self._layout.set_selection(min(self._position, self._mark),
                                       max(self._position, self._mark))
>>>>>>> ecad2e89

        self._layout.ensure_line_visible(line)
        self._layout.ensure_x_visible(x)

    def on_layout_update(self):
        if self.position > len(self._layout.document.text):
            self.position = len(self._layout.document.text)
        self._update()

    def on_text(self, text):
        """Handler for the `pyglet.window.Window.on_text` event.

        Caret keyboard handlers assume the layout always has keyboard focus.
        GUI toolkits should filter keyboard and text events by widget focus
        before invoking this handler.
        """
        if self._mark is not None:
            self._delete_selection()

        text = text.replace('\r', '\n')
        pos = self._position
        self._position += len(text)
        self._layout.document.insert_text(pos, text, self._next_attributes)
        self._nudge()
        return event.EVENT_HANDLED

    def on_text_motion(self, motion, select=False):
        """Handler for the `pyglet.window.Window.on_text_motion` event.

        Caret keyboard handlers assume the layout always has keyboard focus.
        GUI toolkits should filter keyboard and text events by widget focus
        before invoking this handler.
        """
        if motion == key.MOTION_BACKSPACE:
            if self.mark is not None:
                self._delete_selection()
            elif self._position > 0:
                self._position -= 1
                self._layout.document.delete_text(self._position, self._position + 1)
        elif motion == key.MOTION_DELETE:
            if self.mark is not None:
                self._delete_selection()
            elif self._position < len(self._layout.document.text):
                self._layout.document.delete_text(self._position, self._position + 1)
        elif self._mark is not None and not select:
            self._mark = None
            self._layout.set_selection(0, 0)

        if motion == key.MOTION_LEFT:
            self.position = max(0, self.position - 1)
        elif motion == key.MOTION_RIGHT:
            self.position = min(len(self._layout.document.text), self.position + 1)
        elif motion == key.MOTION_UP:
            self.line = max(0, self.line - 1)
        elif motion == key.MOTION_DOWN:
            line = self.line
            if line < self._layout.get_line_count() - 1:
                self.line = line + 1
        elif motion == key.MOTION_BEGINNING_OF_LINE:
            self.position = self._layout.get_position_from_line(self.line)
        elif motion == key.MOTION_END_OF_LINE:
            line = self.line
            if line < self._layout.get_line_count() - 1:
                self._position = self._layout.get_position_from_line(line + 1) - 1
                self._update(line)
            else:
                self.position = len(self._layout.document.text)
        elif motion == key.MOTION_BEGINNING_OF_FILE:
            self.position = 0
        elif motion == key.MOTION_END_OF_FILE:
            self.position = len(self._layout.document.text)
        elif motion == key.MOTION_NEXT_WORD:
            pos = self._position + 1
            m = self._next_word_re.search(self._layout.document.text, pos)
            if not m:
                self.position = len(self._layout.document.text)
            else:
                self.position = m.start()
        elif motion == key.MOTION_PREVIOUS_WORD:
            pos = self._position
            m = self._previous_word_re.search(self._layout.document.text, 0, pos)
            if not m:
                self.position = 0
            else:
                self.position = m.start()

        self._next_attributes.clear()
        self._nudge()
        return event.EVENT_HANDLED

    def on_text_motion_select(self, motion):
        """Handler for the `pyglet.window.Window.on_text_motion_select` event.

        Caret keyboard handlers assume the layout always has keyboard focus.
        GUI toolkits should filter keyboard and text events by widget focus
        before invoking this handler.
        """
        if self.mark is None:
            self.mark = self.position
        self.on_text_motion(motion, True)
        return event.EVENT_HANDLED

    def on_mouse_scroll(self, x, y, scroll_x, scroll_y):
        """Handler for the `pyglet.window.Window.on_mouse_scroll` event.

        Mouse handlers do not check the bounds of the coordinates: GUI
        toolkits should filter events that do not intersect the layout
        before invoking this handler.

        The layout viewport is scrolled by `SCROLL_INCREMENT` pixels per
        "click".
        """
        self._layout.view_x -= scroll_x * self.SCROLL_INCREMENT
        self._layout.view_y += scroll_y * self.SCROLL_INCREMENT
        return event.EVENT_HANDLED

    def on_mouse_press(self, x, y, button, modifiers):
        """Handler for the `pyglet.window.Window.on_mouse_press` event.

        Mouse handlers do not check the bounds of the coordinates: GUI
        toolkits should filter events that do not intersect the layout
        before invoking this handler.

        This handler keeps track of the number of mouse presses within
        a short span of time and uses this to reconstruct double- and
        triple-click events for selecting words and paragraphs.  This
        technique is not suitable when a GUI toolkit is in use, as the active
        widget must also be tracked.  Do not use this mouse handler if
        a GUI toolkit is being used.
        """
        t = time.time()
        if t - self._click_time < 0.25:
            self._click_count += 1
        else:
            self._click_count = 1
        self._click_time = time.time()

        if self._click_count == 1:
            self.move_to_point(x, y)
        elif self._click_count == 2:
            self.select_word(x, y)
        elif self._click_count == 3:
            self.select_paragraph(x, y)
            self._click_count = 0

        self._nudge()
        return event.EVENT_HANDLED

    def on_mouse_drag(self, x, y, dx, dy, buttons, modifiers):
        """Handler for the `pyglet.window.Window.on_mouse_drag` event.

        Mouse handlers do not check the bounds of the coordinates: GUI
        toolkits should filter events that do not intersect the layout
        before invoking this handler.
        """
        if self.mark is None:
            self.mark = self.position
        self.select_to_point(x, y)
        self._nudge()
        return event.EVENT_HANDLED

    def on_activate(self):
        """Handler for the `pyglet.window.Window.on_activate` event.

        The caret is hidden when the window is not active.
        """
        self._active = True
        self.visible = self._active
        return event.EVENT_HANDLED

    def on_deactivate(self):
        """Handler for the `pyglet.window.Window.on_deactivate` event.

        The caret is hidden when the window is not active.
        """
        self._active = False
        self.visible = self._active
        return event.EVENT_HANDLED<|MERGE_RESOLUTION|>--- conflicted
+++ resolved
@@ -32,10 +32,7 @@
 # ANY WAY OUT OF THE USE OF THIS SOFTWARE, EVEN IF ADVISED OF THE
 # POSSIBILITY OF SUCH DAMAGE.
 # ----------------------------------------------------------------------------
-<<<<<<< HEAD
-=======
-
->>>>>>> ecad2e89
+
 """Provides keyboard and mouse editing procedures for text layout.
 
 Example usage::
@@ -60,7 +57,7 @@
 
 
 class Caret:
-    """Visible text insertion marker for 
+    """Visible text insertion marker for
     `pyglet.text.layout.IncrementalTextLayout`.
 
     The caret is drawn as a single vertical bar at the document `position` 
@@ -99,17 +96,11 @@
     #: Blink period, in seconds.
     PERIOD = 0.5
 
-<<<<<<< HEAD
     #: Pixels to scroll viewport per mouse scroll wheel movement.
     #: Defaults to 12pt at 96dpi.
     SCROLL_INCREMENT = 12 * 96 // 72
 
     _mark = None
-=======
-    #: Pixels to scroll viewport per mouse scroll wheel movement.  Defaults
-    #: to 12pt at 96dpi.
-    SCROLL_INCREMENT = 12 * 96 // 72
->>>>>>> ecad2e89
 
     def __init__(self, layout, batch=None, color=(0, 0, 0)):
         """Create a caret for a layout.
@@ -128,17 +119,9 @@
         """
         from pyglet import gl
         self._layout = layout
-<<<<<<< HEAD
         batch = batch or layout.batch
         colors = (*color, 255, *color, 255)
         self._list = batch.add(2, gl.GL_LINES, layout.foreground_decoration_group, 'vertices2f', ('colors4Bn', colors))
-=======
-        if batch is None:
-            batch = layout.batch
-        r, g, b = color
-        colors = (r, g, b, 255, r, g, b, 255)
-        self._list = batch.add(2, gl.GL_LINES, layout.background_group, 'v2f', ('c4B', colors))
->>>>>>> ecad2e89
 
         self._ideal_x = None
         self._ideal_line = None
@@ -193,7 +176,6 @@
     def color(self):
         """Caret color.
 
-<<<<<<< HEAD
         The default caret color is ``[0, 0, 0]`` (black).  Each RGB color
         component is in the range 0 to 255.
 
@@ -210,30 +192,6 @@
     def position(self):
         """Position of caret within document."""
         return self._position
-=======
-    visible = property(_get_visible, _set_visible, doc="""Caret visibility.
-
-    The caret may be hidden despite this property due to the periodic blinking
-    or by `on_deactivate` if the event handler is attached to a window.
-
-    :type: bool
-    """)
-    
-    def _set_color(self, color):
-        self._list.colors[:3] = color
-        self._list.colors[4:7] = color
-
-    def _get_color(self):
-        return self._list.colors[:3]
-
-    color = property(_get_color, _set_color, doc="""Caret color.
-
-    The default caret color is ``[0, 0, 0]`` (black).  Each RGB color
-    component is in the range 0 to 255.
-
-    :type: (int, int, int)
-    """)
->>>>>>> ecad2e89
 
     @position.setter
     def position(self, position):
@@ -245,7 +203,6 @@
     def mark(self):
         """Position of immovable end of text selection within document.
 
-<<<<<<< HEAD
         An interactive text selection is determined by its immovable end (the
         caret's position when a mouse drag begins) and the caret's position, which
         moves interactively by mouse and keyboard input.
@@ -258,78 +215,31 @@
 
     @mark.setter
     def mark(self, mark):
-=======
-    position = property(_get_position, _set_position, doc="""Position of caret within document.
-
-    :type: int
-    """)
-
-    _mark = None
-
-    def _set_mark(self, mark):
->>>>>>> ecad2e89
         self._mark = mark
         self._update(line=self._ideal_line)
         if mark is None:
             self._layout.set_selection(0, 0)
-<<<<<<< HEAD
-=======
-    
-    def _get_mark(self):
-        return self._mark
-
-    mark = property(_get_mark, _set_mark,
-                    doc="""Position of immovable end of text selection within document.
-
-    An interactive text selection is determined by its immovable end (the
-    caret's position when a mouse drag begins) and the caret's position, which
-    moves interactively by mouse and keyboard input.
->>>>>>> ecad2e89
 
     @property
     def line(self):
         """Index of line containing the caret's position.
 
-<<<<<<< HEAD
         When set, `position` is modified to place the caret on requested line
         while maintaining the closest possible X offset.
 
         :rtype: int
         """
-=======
-    :type: int
-    """)
-
-    def _set_line(self, line):
-        if self._ideal_x is None:
-            self._ideal_x, _ = self._layout.get_point_from_position(self._position)
-        self._position = self._layout.get_position_on_line(line, self._ideal_x)
-        self._update(line=line, update_ideal_x=False)
-
-    def _get_line(self):
->>>>>>> ecad2e89
         if self._ideal_line is not None:
             return self._ideal_line
         else:
             return self._layout.get_line_from_position(self._position)
 
-<<<<<<< HEAD
     @line.setter
     def line(self, line):
         if self._ideal_x is None:
             self._ideal_x, _ = self._layout.get_point_from_position(self._position)
         self._position = self._layout.get_position_on_line(line, self._ideal_x)
         self._update(line=line, update_ideal_x=False)
-=======
-    line = property(_get_line, _set_line,
-                    doc="""Index of line containing the caret's position.
-
-    When set, `position` is modified to place the caret on requested line
-    while maintaining the closest possible X offset.
-                    
-    :type: int
-    """)
->>>>>>> ecad2e89
 
     def get_style(self, attribute):
         """Get the document's named style at the caret's current position.
@@ -433,11 +343,7 @@
         """
         line = self._layout.get_line_from_point(x, y)
         p = self._layout.get_position_on_line(line, x)
-<<<<<<< HEAD
         m1 = self._previous_word_re.search(self._layout.document.text, 0, p + 1)
-=======
-        m1 = self._previous_word_re.search(self._layout.document.text, 0, p+1)
->>>>>>> ecad2e89
         if not m1:
             m1 = 0
         else:
@@ -488,12 +394,7 @@
         print("Caret Vertices:", self._list.vertices[:])
 
         if self._mark is not None:
-<<<<<<< HEAD
             self._layout.set_selection(min(self._position, self._mark), max(self._position, self._mark))
-=======
-            self._layout.set_selection(min(self._position, self._mark),
-                                       max(self._position, self._mark))
->>>>>>> ecad2e89
 
         self._layout.ensure_line_visible(line)
         self._layout.ensure_x_visible(x)
