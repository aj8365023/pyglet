--- conflicted
+++ resolved
@@ -98,11 +98,8 @@
     #: Pixels to scroll viewport per mouse scroll wheel movement.  Defaults
     #: to 12pt at 96dpi.
     SCROLL_INCREMENT = 12 * 96 // 72
-<<<<<<< HEAD
-=======
 
     _mark = None
->>>>>>> e48e1b57
 
     def __init__(self, layout, batch=None, color=(0, 0, 0)):
         """Create a caret for a layout.
@@ -121,16 +118,9 @@
         """
         from pyglet import gl
         self._layout = layout
-<<<<<<< HEAD
-        if batch is None:
-            batch = layout.batch
-        colors = (*color, 255, *color, 255)
-        self._list = batch.add(2, gl.GL_LINES, layout.background_group, 'vertices2f', ('colors4Bn', colors))
-=======
         batch = batch or layout.batch
         colors = (*color, 255, *color, 255)
         self._list = batch.add(2, gl.GL_LINES, layout.foreground_decoration_group, 'vertices2f', ('colors4Bn', colors))
->>>>>>> e48e1b57
 
         self._ideal_x = None
         self._ideal_line = None
@@ -184,17 +174,10 @@
     @property
     def color(self):
         """Caret color.
-<<<<<<< HEAD
 
         The default caret color is ``[0, 0, 0]`` (black).  Each RGB color
         component is in the range 0 to 255.
 
-=======
-
-        The default caret color is ``[0, 0, 0]`` (black).  Each RGB color
-        component is in the range 0 to 255.
-
->>>>>>> e48e1b57
         :type: (int, int, int)
         """
         return self._list.colors[:3]
@@ -203,14 +186,11 @@
     def color(self, color):
         self._list.colors[:3] = color
         self._list.colors[4:7] = color
-<<<<<<< HEAD
-=======
 
     @property
     def position(self):
         """Position of caret within document."""
         return self._position
->>>>>>> e48e1b57
 
     @position.setter
     def position(self, position):
@@ -222,17 +202,6 @@
     def mark(self):
         """Position of immovable end of text selection within document.
 
-<<<<<<< HEAD
-    position = property(_get_position, _set_position,
-                        doc="""Position of caret within document.
-
-    :type: int
-    """)
-
-    _mark = None
-
-    def _set_mark(self, mark):
-=======
         An interactive text selection is determined by its immovable end (the
         caret's position when a mouse drag begins) and the caret's position, which
         moves interactively by mouse and keyboard input.
@@ -245,21 +214,10 @@
 
     @mark.setter
     def mark(self, mark):
->>>>>>> e48e1b57
         self._mark = mark
         self._update(line=self._ideal_line)
         if mark is None:
             self._layout.set_selection(0, 0)
-<<<<<<< HEAD
-
-    def _get_mark(self):
-        return self._mark
-
-    mark = property(_get_mark, _set_mark,
-                    doc="""Position of immovable end of text selection within
-    document.
-=======
->>>>>>> e48e1b57
 
     @property
     def line(self):
@@ -268,43 +226,19 @@
         When set, `position` is modified to place the caret on requested line
         while maintaining the closest possible X offset.
 
-<<<<<<< HEAD
-    :type: int
-    """)
-
-    def _set_line(self, line):
-        if self._ideal_x is None:
-            self._ideal_x, _ = self._layout.get_point_from_position(self._position)
-        self._position = self._layout.get_position_on_line(line, self._ideal_x)
-        self._update(line=line, update_ideal_x=False)
-
-    def _get_line(self):
-=======
         :rtype: int
         """
->>>>>>> e48e1b57
         if self._ideal_line is not None:
             return self._ideal_line
         else:
             return self._layout.get_line_from_position(self._position)
 
-<<<<<<< HEAD
-    line = property(_get_line, _set_line,
-                    doc="""Index of line containing the caret's position.
-
-    When set, `position` is modified to place the caret on requested line
-    while maintaining the closest possible X offset.
-                    
-    :type: int
-    """)
-=======
     @line.setter
     def line(self, line):
         if self._ideal_x is None:
             self._ideal_x, _ = self._layout.get_point_from_position(self._position)
         self._position = self._layout.get_position_on_line(line, self._ideal_x)
         self._update(line=line, update_ideal_x=False)
->>>>>>> e48e1b57
 
     def get_style(self, attribute):
         """Get the document's named style at the caret's current position.
