"""Windowing and user-interface events.

This module allows applications to create and display windows with an
OpenGL context.  Windows can be created with a variety of border styles
or set fullscreen.

You can register event handlers for keyboard, mouse and window events.
For games and kiosks you can also restrict the input to your windows,
for example disabling users from switching away from the application
with certain key combinations or capturing and hiding the mouse.

Getting started
---------------

Call the Window constructor to create a new window::

    from pyglet.window import Window
    win = Window(width=960, height=540)

Attach your own event handlers::

    @win.event
    def on_key_press(symbol, modifiers):
        # ... handle this event ...

Place drawing code for the window within the `Window.on_draw` event handler::

    @win.event
    def on_draw():
        # ... drawing code ...

Call `pyglet.app.run` to enter the main event loop (by default, this
returns when all open windows are closed)::

    from pyglet import app
    app.run()

Creating a game window
----------------------

Use :py:meth:`~pyglet.window.Window.set_exclusive_mouse` to hide the mouse
cursor and receive relative mouse movement events.  Specify ``fullscreen=True``
as a keyword argument to the :py:class:`~pyglet.window.Window` constructor to
render to the entire screen rather than opening a window::

    win = Window(fullscreen=True)
    win.set_exclusive_mouse()

Working with multiple screens
-----------------------------

By default, fullscreen windows are opened on the primary display (typically
set by the user in their operating system settings).  You can retrieve a list
of attached screens and select one manually if you prefer.  This is useful for
opening a fullscreen window on each screen::

    display = pyglet.canvas.get_display()
    screens = display.get_screens()
    windows = []
    for screen in screens:
        windows.append(window.Window(fullscreen=True, screen=screen))

Specifying a screen has no effect if the window is not fullscreen.

Specifying the OpenGL context properties
----------------------------------------

Each window has its own context which is created when the window is created.
You can specify the properties of the context before it is created
by creating a "template" configuration::

    from pyglet import gl
    # Create template config
    config = gl.Config()
    config.stencil_size = 8
    config.aux_buffers = 4
    # Create a window using this config
    win = window.Window(config=config)

To determine if a given configuration is supported, query the screen (see
above, "Working with multiple screens")::

    configs = screen.get_matching_configs(config)
    if not configs:
        # ... config is not supported
    else:
        win = window.Window(config=configs[0])

"""

import sys
from typing import Tuple

import pyglet
import pyglet.window.key
import pyglet.window.mouse

from pyglet import gl
from pyglet.math import Mat4
from pyglet.event import EventDispatcher
from pyglet.window import key, event
from pyglet.util import with_metaclass
from pyglet.graphics import shader


_is_pyglet_doc_run = hasattr(sys, "is_pyglet_doc_run") and sys.is_pyglet_doc_run


class WindowException(Exception):
    """The root exception for all window-related errors."""
    pass


class NoSuchDisplayException(WindowException):
    """An exception indicating the requested display is not available."""
    pass


class NoSuchConfigException(WindowException):
    """An exception indicating the requested configuration is not
    available."""
    pass


class NoSuchScreenModeException(WindowException):
    """An exception indicating the requested screen resolution could not be
    met."""
    pass


class MouseCursorException(WindowException):
    """The root exception for all mouse cursor-related errors."""
    pass


class MouseCursor:
    """An abstract mouse cursor."""

    #: Indicates if the cursor is drawn
    #: using OpenGL, or natively.
    gl_drawable = True
    hw_drawable = False

    def draw(self, x, y):
        """Abstract render method.

        The cursor should be drawn with the "hot" spot at the given
        coordinates.  The projection is set to the pyglet default (i.e.,
        orthographic in window-space), however no other aspects of the
        state can be assumed.

        :Parameters:
            `x` : int
                X coordinate of the mouse pointer's hot spot.
            `y` : int
                Y coordinate of the mouse pointer's hot spot.

        """
        pass


class DefaultMouseCursor(MouseCursor):
    """The default mouse cursor set by the operating system."""
    gl_drawable = False
    hw_drawable = True


class ImageMouseCursor(MouseCursor):
    """A user-defined mouse cursor created from an image.

    Use this class to create your own mouse cursors and assign them
    to windows. Cursors can be drawn by OpenGL, or optionally passed
    to the OS to render natively. There are no restrictions on cursors
    drawn by OpenGL, but natively rendered cursors may have some
    platform limitations (such as color depth, or size). In general,
    reasonably sized cursors will render correctly
    """
    def __init__(self, image, hot_x=0, hot_y=0, acceleration=False):
        """Create a mouse cursor from an image.

        :Parameters:
            `image` : `pyglet.image.AbstractImage`
                Image to use for the mouse cursor.  It must have a
                valid ``texture`` attribute.
            `hot_x` : int
                X coordinate of the "hot" spot in the image relative to the
                image's anchor. May be clamped to the maximum image width
                if ``acceleration=True``.
            `hot_y` : int
                Y coordinate of the "hot" spot in the image, relative to the
                image's anchor. May be clamped to the maximum image height
                if ``acceleration=True``.
            `acceleration` : int
                If True, draw the cursor natively instead of usign OpenGL.
                The image may be downsampled or color reduced to fit the
                platform limitations.
        """
        self.texture = image.get_texture()
        self.hot_x = hot_x
        self.hot_y = hot_y

        self.gl_drawable = not acceleration
        self.hw_drawable = acceleration

    def draw(self, x, y):
        gl.glEnable(gl.GL_BLEND)
        gl.glBlendFunc(gl.GL_SRC_ALPHA, gl.GL_ONE_MINUS_SRC_ALPHA)
        self.texture.blit(x - self.hot_x, y - self.hot_y, 0)
        gl.glDisable(gl.GL_BLEND)


def _PlatformEventHandler(data):
    """Decorator for platform event handlers.

    Apply giving the platform-specific data needed by the window to associate
    the method with an event.  See platform-specific subclasses of this
    decorator for examples.

    The following attributes are set on the function, which is returned
    otherwise unchanged:

    _platform_event
        True
    _platform_event_data
        List of data applied to the function (permitting multiple decorators
        on the same method).
    """
    def _event_wrapper(f):
        f._platform_event = True
        if not hasattr(f, '_platform_event_data'):
            f._platform_event_data = []
        f._platform_event_data.append(data)
        return f

    return _event_wrapper


def _ViewEventHandler(f):
    f._view = True
    return f


class _WindowMetaclass(type):
    """Sets the _platform_event_names class variable on the window
    subclass.
    """

    def __init__(cls, name, bases, dict):
        cls._platform_event_names = set()
        for base in bases:
            if hasattr(base, '_platform_event_names'):
                cls._platform_event_names.update(base._platform_event_names)
        for name, func in dict.items():
            if hasattr(func, '_platform_event'):
                cls._platform_event_names.add(name)
        super(_WindowMetaclass, cls).__init__(name, bases, dict)


class BaseWindow(with_metaclass(_WindowMetaclass, EventDispatcher)):
    """Platform-independent application window.

    A window is a "heavyweight" object occupying operating system resources.
    The "client" or "content" area of a window is filled entirely with
    an OpenGL viewport.  Applications have no access to operating system
    widgets or controls; all rendering must be done via OpenGL.

    Windows may appear as floating regions or can be set to fill an entire
    screen (fullscreen).  When floating, windows may appear borderless or
    decorated with a platform-specific frame (including, for example, the
    title bar, minimize and close buttons, resize handles, and so on).

    While it is possible to set the location of a window, it is recommended
    that applications allow the platform to place it according to local
    conventions.  This will ensure it is not obscured by other windows,
    and appears on an appropriate screen for the user.

    To render into a window, you must first call `switch_to`, to make
    it the current OpenGL context.  If you use only one window in the
    application, there is no need to do this.
    """

    # Filled in by metaclass with the names of all methods on this (sub)class
    # that are platform event handlers.
    _platform_event_names = set()

    #: The default window style.
    WINDOW_STYLE_DEFAULT = None
    #: The window style for pop-up dialogs.
    WINDOW_STYLE_DIALOG = 'dialog'
    #: The window style for tool windows.
    WINDOW_STYLE_TOOL = 'tool'
    #: A window style without any decoration.
    WINDOW_STYLE_BORDERLESS = 'borderless'
    #: A window style for transparent, interactable windows
    WINDOW_STYLE_TRANSPARENT = 'transparent'
    #: A window style for transparent, topmost, click-through-able overlays
    WINDOW_STYLE_OVERLAY = 'overlay'

    #: The default mouse cursor.
    CURSOR_DEFAULT = None
    #: A crosshair mouse cursor.
    CURSOR_CROSSHAIR = 'crosshair'
    #: A pointing hand mouse cursor.
    CURSOR_HAND = 'hand'
    #: A "help" mouse cursor; typically a question mark and an arrow.
    CURSOR_HELP = 'help'
    #: A mouse cursor indicating that the selected operation is not permitted.
    CURSOR_NO = 'no'
    #: A mouse cursor indicating the element can be resized.
    CURSOR_SIZE = 'size'
    #: A mouse cursor indicating the element can be resized from the top
    #: border.
    CURSOR_SIZE_UP = 'size_up'
    #: A mouse cursor indicating the element can be resized from the
    #: upper-right corner.
    CURSOR_SIZE_UP_RIGHT = 'size_up_right'
    #: A mouse cursor indicating the element can be resized from the right
    #: border.
    CURSOR_SIZE_RIGHT = 'size_right'
    #: A mouse cursor indicating the element can be resized from the lower-right
    #: corner.
    CURSOR_SIZE_DOWN_RIGHT = 'size_down_right'
    #: A mouse cursor indicating the element can be resized from the bottom
    #: border.
    CURSOR_SIZE_DOWN = 'size_down'
    #: A mouse cursor indicating the element can be resized from the lower-left
    #: corner.
    CURSOR_SIZE_DOWN_LEFT = 'size_down_left'
    #: A mouse cursor indicating the element can be resized from the left
    #: border.
    CURSOR_SIZE_LEFT = 'size_left'
    #: A mouse cursor indicating the element can be resized from the upper-left
    #: corner.
    CURSOR_SIZE_UP_LEFT = 'size_up_left'
    #: A mouse cursor indicating the element can be resized vertically.
    CURSOR_SIZE_UP_DOWN = 'size_up_down'
    #: A mouse cursor indicating the element can be resized horizontally.
    CURSOR_SIZE_LEFT_RIGHT = 'size_left_right'
    #: A text input mouse cursor (I-beam).
    CURSOR_TEXT = 'text'
    #: A "wait" mouse cursor; typically an hourglass or watch.
    CURSOR_WAIT = 'wait'
    #: The "wait" mouse cursor combined with an arrow.
    CURSOR_WAIT_ARROW = 'wait_arrow'

    #: True if the user has attempted to close the window.
    #:
    #: :deprecated: Windows are closed immediately by the default
    #:      :py:meth:`~pyglet.window.Window.on_close` handler when `pyglet.app.event_loop` is being
    #:      used.
    has_exit = False

    #: Window display contents validity.  The :py:mod:`pyglet.app` event loop
    #: examines every window each iteration and only dispatches the :py:meth:`~pyglet.window.Window.on_draw`
    #: event to windows that have `invalid` set.  By default, windows always
    #: have `invalid` set to ``True``.
    #:
    #: You can prevent redundant redraws by setting this variable to ``False``
    #: in the window's :py:meth:`~pyglet.window.Window.on_draw` handler, and setting it to True again in
    #: response to any events that actually do require a window contents
    #: update.
    #:
    #: :type: bool
    #: .. versionadded:: 1.1
    invalid = True

    # Instance variables accessible only via properties
    _width = None
    _height = None
    _dpi = 96
    _scale = 1.0
    _caption = None
    _resizable = False
    _style = WINDOW_STYLE_DEFAULT
    _fullscreen = False
    _visible = False
    _vsync = False
    _file_drops = False
    _screen = None
    _config = None
    _context = None
    _projection_matrix = pyglet.math.Mat4()
    _view_matrix = pyglet.math.Mat4()
    _viewport = 0, 0, 0, 0

    # Used to restore window size and position after fullscreen
    _windowed_size = None
    _windowed_location = None
    
    # Used to tell if window is currently being resized.
    _window_resizing = False

    _minimum_size = None
    _maximum_size = None

    _keyboard_exclusive = False

    # Subclasses should update these after relevant events
    _mouse_cursor = DefaultMouseCursor()
    _mouse_x = 0
    _mouse_y = 0
    _mouse_visible = True
    _mouse_exclusive = False
    _mouse_in_window = False

    _event_queue = None
    _enable_event_queue = True     # overridden by EventLoop.
    _allow_dispatch_event = False  # controlled by dispatch_events stack frame

    # Class attributes
    _default_width = 960
    _default_height = 540

    # Create a default ShaderProgram, so the Window instance can
    # update the `WindowBlock` UBO shared by all default shaders.
    _default_vertex_source = """#version 150 core
        in vec4 position;

        uniform WindowBlock
        {
            mat4 projection;
            mat4 view;
        } window;

        void main()
        {
            gl_Position = window.projection * window.view * position;
        }
    """
    _default_fragment_source = """#version 150 core
        out vec4 color;
        
        void main()
        {
            color = vec4(1.0, 0.0, 0.0, 1.0);
        }
    """

    def __init__(self,
                 width=None,
                 height=None,
                 caption=None,
                 resizable=False,
                 style=WINDOW_STYLE_DEFAULT,
                 fullscreen=False,
                 visible=True,
                 vsync=True,
                 file_drops=False,
                 display=None,
                 screen=None,
                 config=None,
                 context=None,
                 mode=None):
        """Create a window.

        All parameters are optional, and reasonable defaults are assumed
        where they are not specified.

        The `display`, `screen`, `config` and `context` parameters form
        a hierarchy of control: there is no need to specify more than
        one of these.  For example, if you specify `screen` the `display`
        will be inferred, and a default `config` and `context` will be
        created.

        `config` is a special case; it can be a template created by the
        user specifying the attributes desired, or it can be a complete
        `config` as returned from `Screen.get_matching_configs` or similar.

        The context will be active as soon as the window is created, as if
        `switch_to` was just called.

        :Parameters:
            `width` : int
                Width of the window, in pixels.  Defaults to 960, or the
                screen width if `fullscreen` is True.
            `height` : int
                Height of the window, in pixels.  Defaults to 540, or the
                screen height if `fullscreen` is True.
            `caption` : str or unicode
                Initial caption (title) of the window.  Defaults to
                ``sys.argv[0]``.
            `resizable` : bool
                If True, the window will be resizable.  Defaults to False.
            `style` : int
                One of the ``WINDOW_STYLE_*`` constants specifying the
                border style of the window.
            `fullscreen` : bool
                If True, the window will cover the entire screen rather
                than floating.  Defaults to False.
            `visible` : bool
                Determines if the window is visible immediately after
                creation.  Defaults to True.  Set this to False if you
                would like to change attributes of the window before
                having it appear to the user.
            `vsync` : bool
                If True, buffer flips are synchronised to the primary screen's
                vertical retrace, eliminating flicker.
            `display` : `Display`
                The display device to use.  Useful only under X11.
            `screen` : `Screen`
                The screen to use, if in fullscreen.
            `config` : `pyglet.gl.Config`
                Either a template from which to create a complete config,
                or a complete config.
            `context` : `pyglet.gl.Context`
                The context to attach to this window.  The context must
                not already be attached to another window.
            `mode` : `ScreenMode`
                The screen will be switched to this mode if `fullscreen` is
                True.  If None, an appropriate mode is selected to accomodate
                `width` and `height.`

        """
        EventDispatcher.__init__(self)
        self._event_queue = []

        if not display:
            display = pyglet.canvas.get_display()

        if not screen:
            screen = display.get_default_screen()

        if not config:
            for template_config in [gl.Config(double_buffer=True, depth_size=24, major_version=3, minor_version=3),
                                    gl.Config(double_buffer=True, depth_size=16, major_version=3, minor_version=3),
                                    None]:
                try:
                    config = screen.get_best_config(template_config)
                    break
                except NoSuchConfigException:
                    pass
            if not config:
                raise NoSuchConfigException('No standard config is available.')

        # Necessary on Windows. More investigation needed:
        if style in ('transparent', 'overlay'):
            config.alpha = 8

        if not config.is_complete():
            config = screen.get_best_config(config)

        if not context:
            context = config.create_context(gl.current_context)

        # Set these in reverse order to above, to ensure we get user preference
        self._context = context
        self._config = self._context.config

        # XXX deprecate config's being screen-specific
        if hasattr(self._config, 'screen'):
            self._screen = self._config.screen
        else:
            self._screen = screen
        self._display = self._screen.display

        if fullscreen:
            if width is None and height is None:
                self._windowed_size = self._default_width, self._default_height
            width, height = self._set_fullscreen_mode(mode, width, height)
            if not self._windowed_size:
                self._windowed_size = width, height
        else:
            if width is None:
                width = self._default_width
            if height is None:
                height = self._default_height

        self._width = width
        self._height = height
        self._resizable = resizable
        self._fullscreen = fullscreen
        self._style = style
        if pyglet.options['vsync'] is not None:
            self._vsync = pyglet.options['vsync']
        else:
            self._vsync = vsync

        self._file_drops = file_drops
        self._caption = caption or sys.argv[0]

        from pyglet import app
        app.windows.add(self)
        self._create()

        self.switch_to()

        self._create_projection()

        if visible:
            self.set_visible(True)
            self.activate()

    def _create_projection(self):
        self._default_program = shader.ShaderProgram(
            shader.Shader(self._default_vertex_source, 'vertex'),
            shader.Shader(self._default_fragment_source, 'fragment'))

        self.ubo = self._default_program.uniform_blocks['WindowBlock'].create_ubo()

        self._viewport = 0, 0, *self.get_framebuffer_size()

        self.view = Mat4()
        self.projection = Mat4.orthogonal_projection(0, self._width, 0, self._height, -255, 255)

    def __del__(self):
        # Always try to clean up the window when it is dereferenced.
        # Makes sure there are no dangling pointers or memory leaks.
        # If the window is already closed, pass silently.
        try:
            self.close()
        except:  # XXX  Avoid a NoneType error if already closed.
            pass

    def __repr__(self):
        return f'{self.__class__.__name__}=(width={self.width}, height={self.height})'

    def _create(self):
        raise NotImplementedError('abstract')

    def _recreate(self, changes):
        """Recreate the window with current attributes.

        :Parameters:
            `changes` : list of str
                List of attribute names that were changed since the last
                `_create` or `_recreate`.  For example, ``['fullscreen']``
                is given if the window is to be toggled to or from fullscreen.
        """
        raise NotImplementedError('abstract')

    # Public methods (sort alphabetically):
    def activate(self):
        """Attempt to restore keyboard focus to the window.

        Depending on the window manager or operating system, this may not
        be successful.  For example, on Windows XP an application is not
        allowed to "steal" focus from another application.  Instead, the
        window's taskbar icon will flash, indicating it requires attention.
        """
        raise NotImplementedError('abstract')

    @staticmethod
    def clear():
        """Clear the window.

        This is a convenience method for clearing the color and depth
        buffer.  The window must be the active context (see `switch_to`).
        """
        gl.glClear(gl.GL_COLOR_BUFFER_BIT | gl.GL_DEPTH_BUFFER_BIT)

    def close(self):
        """Close the window.

        After closing the window, the GL context will be invalid.  The
        window instance cannot be reused once closed (see also `set_visible`).

        The `pyglet.app.EventLoop.on_window_close` event is dispatched on
        `pyglet.app.event_loop` when this method is called.
        """
        from pyglet import app
        if not self._context:
            return
        app.windows.remove(self)
        self._context.destroy()
        self._config = None
        self._context = None
        if app.event_loop:
            app.event_loop.dispatch_event('on_window_close', self)
        self._event_queue = []

    def dispatch_event(self, *args):
        if not self._enable_event_queue or self._allow_dispatch_event:
            super().dispatch_event(*args)
        else:
            self._event_queue.append(args)

    def dispatch_events(self):
        """Poll the operating system event queue for new events and call
        attached event handlers.

        This method is provided for legacy applications targeting pyglet 1.0,
        and advanced applications that must integrate their event loop
        into another framework.

        Typical applications should use `pyglet.app.run`.
        """
        raise NotImplementedError('abstract')

    def draw_mouse_cursor(self):
        """Draw the custom mouse cursor.

        If the current mouse cursor has ``drawable`` set, this method
        is called before the buffers are flipped to render it.

        There is little need to override this method; instead, subclass
        :py:class:`MouseCursor` and provide your own
        :py:meth:`~MouseCursor.draw` method.
        """
        # Draw mouse cursor if set and visible.

        if self._mouse_cursor.gl_drawable and self._mouse_visible and self._mouse_in_window:
            # TODO: consider projection differences
            self._mouse_cursor.draw(self._mouse_x, self._mouse_y)

    def flip(self):
        """Swap the OpenGL front and back buffers.

        Call this method on a double-buffered window to update the
        visible display with the back buffer.  The contents of the back buffer
        is undefined after this operation.

        Windows are double-buffered by default.  This method is called
        automatically by `EventLoop` after the :py:meth:`~pyglet.window.Window.on_draw` event.
        """
        raise NotImplementedError('abstract')

    def get_framebuffer_size(self):
        """Return the size in actual pixels of the Window framebuffer.

        When using HiDPI screens, the size of the Window's framebuffer
        can be higher than that of the Window size requested. If you
        are performing operations that require knowing the actual number
        of pixels in the window, this method should be used instead of
        :py:func:`Window.get_size()`. For example, setting the Window
        projection or setting the glViewport size.

        :rtype: (int, int)
        :return: The width and height of the Window's framebuffer, in pixels.
        """
        return self.get_size()

    def get_location(self):
        """Return the current position of the window.

        :rtype: (int, int)
        :return: The distances of the left and top edges from their respective
            edges on the virtual desktop, in pixels.
        """
        raise NotImplementedError('abstract')

    def get_pixel_ratio(self):
        """Return the framebuffer/window size ratio.

        Some platforms and/or window systems support subpixel scaling,
        making the framebuffer size larger than the window size.
        Retina screens on OS X and Gnome on Linux are some examples.

        On a Retina systems the returned ratio would usually be 2.0 as a
        window of size 500 x 500 would have a framebuffer of 1000 x 1000.
        Fractional values between 1.0 and 2.0, as well as values above
        2.0 may also be encountered.

        :rtype: float
        :return: The framebuffer/window size ratio
        """
        return self.get_framebuffer_size()[0] / self.width

    def get_size(self) -> Tuple[int, int]:
        """Return the current size of the window.

        This does not include the windows' border or title bar.

        :rtype: (int, int)
        :return: The width and height of the window, in pixels.
        """
        return self._width, self._height

    def get_system_mouse_cursor(self, name):
        """Obtain a system mouse cursor.

        Use `set_mouse_cursor` to make the cursor returned by this method
        active.  The names accepted by this method are the ``CURSOR_*``
        constants defined on this class.

        :Parameters:
            `name` : str
                Name describing the mouse cursor to return.  For example,
                ``CURSOR_WAIT``, ``CURSOR_HELP``, etc.

        :rtype: `MouseCursor`
        :return: A mouse cursor which can be used with `set_mouse_cursor`.
        """
        raise NotImplementedError()

    def minimize(self):
        """Minimize the window.
        """
        raise NotImplementedError('abstract')

    def maximize(self):
        """Maximize the window.

        The behaviour of this method is somewhat dependent on the user's
        display setup.  On a multi-monitor system, the window may maximize
        to either a single screen or the entire virtual desktop.
        """
        raise NotImplementedError('abstract')

    def on_close(self):
        """Default on_close handler."""
        self.has_exit = True
        from pyglet import app
        if app.event_loop.is_running:
            self.close()

    def on_key_press(self, symbol, modifiers):
        """Default on_key_press handler."""
        if symbol == key.ESCAPE and not (modifiers & ~(key.MOD_NUMLOCK |
                                                       key.MOD_CAPSLOCK |
                                                       key.MOD_SCROLLLOCK)):
            self.dispatch_event('on_close')

    def on_resize(self, width, height):
        """A default resize event handler.

        This default handler updates the GL viewport to cover the entire
        window. The bottom-left corner is (0, 0) and the top-right
        corner is the width and height of the window's framebuffer.
        In addition, the projection matrix is set to an orghogonal
        projection based on the same dimensions.
        """
        gl.glViewport(0, 0, *self.get_framebuffer_size())
        self.projection = Mat4.orthogonal_projection(0, width, 0, height, -255, 255)

    def set_caption(self, caption):
        """Set the window's caption.

        The caption appears in the titlebar of the window, if it has one,
        and in the taskbar on Windows and many X11 window managers.

        :Parameters:
            `caption` : str or unicode
                The caption to set.

        """
        raise NotImplementedError('abstract')

    def set_fullscreen(self, fullscreen=True, screen=None, mode=None, width=None, height=None):
        """Toggle to or from fullscreen.

        After toggling fullscreen, the GL context should have retained its
        state and objects, however the buffers will need to be cleared and
        redrawn.

        If `width` and `height` are specified and `fullscreen` is True, the
        screen may be switched to a different resolution that most closely
        matches the given size.  If the resolution doesn't match exactly,
        a higher resolution is selected and the window will be centered
        within a black border covering the rest of the screen.

        :Parameters:
            `fullscreen` : bool
                True if the window should be made fullscreen, False if it
                should be windowed.
            `screen` : Screen
                If not None and fullscreen is True, the window is moved to the
                given screen.  The screen must belong to the same display as
                the window.
            `mode` : `ScreenMode`
                The screen will be switched to the given mode.  The mode must
                have been obtained by enumerating `Screen.get_modes`.  If
                None, an appropriate mode will be selected from the given
                `width` and `height`.
            `width` : int
                Optional width of the window.  If unspecified, defaults to the
                previous window size when windowed, or the screen size if
                fullscreen.

                .. versionadded:: 1.2
            `height` : int
                Optional height of the window.  If unspecified, defaults to
                the previous window size when windowed, or the screen size if
                fullscreen.

                .. versionadded:: 1.2
        """
        if (fullscreen == self._fullscreen and
            (screen is None or screen is self._screen) and
            (width is None or width == self._width) and
            (height is None or height == self._height)):
            return

        if not self._fullscreen:
            # Save windowed size
            self._windowed_size = self.get_size()
            self._windowed_location = self.get_location()

        if fullscreen and screen is not None:
            assert screen.display is self.display
            self._screen = screen

        self._fullscreen = fullscreen
        if self._fullscreen:
            self._width, self._height = self._set_fullscreen_mode(mode, width, height)
        else:
            self.screen.restore_mode()

            self._width, self._height = self._windowed_size
            if width is not None:
                self._width = width
            if height is not None:
                self._height = height

        self._recreate(['fullscreen'])

        if not self._fullscreen and self._windowed_location:
            # Restore windowed location.
            self.set_location(*self._windowed_location)

    def _set_fullscreen_mode(self, mode, width, height):
        if mode is not None:
            self.screen.set_mode(mode)
            if width is None:
                width = self.screen.width
            if height is None:
                height = self.screen.height
        elif width is not None or height is not None:
            if width is None:
                width = 0
            if height is None:
                height = 0
            mode = self.screen.get_closest_mode(width, height)
            if mode is not None:
                self.screen.set_mode(mode)
            elif self.screen.get_modes():
                # Only raise exception if mode switching is at all possible.
                raise NoSuchScreenModeException(f'No mode matching {width}x{height}')
        else:
            width = self.screen.width
            height = self.screen.height
        return width, height

    def set_minimum_size(self, width: int, height: int) -> None:
        """Set the minimum size of the window.

        Once set, the user will not be able to resize the window smaller
        than the given dimensions.  There is no way to remove the
        minimum size constraint on a window (but you could set it to 0,0).

        The behaviour is undefined if the minimum size is set larger than
        the current size of the window.

<<<<<<< HEAD
    def on_scale(self, scale, dpi):
        """A default scale event handler.

        This default handler is called if the screen or system's DPI changes
        during runtime.
        """
        pass

    def on_close(self):
        """Default on_close handler."""
        self.has_exit = True
        from pyglet import app
        if app.event_loop.is_running:
            self.close()
=======
        The window size does not include the border or title bar.
>>>>>>> 897c0162

        :Parameters:
            `width` : int
                Minimum width of the window, in pixels.
            `height` : int
                Minimum height of the window, in pixels.

        """
        if width < 1 or height < 1:
            raise ValueError('width and height must be positive integers')

        self._minimum_size = width, height

    def set_maximum_size(self, width: int, height: int) -> None:
        """Set the maximum size of the window.

        Once set, the user will not be able to resize the window larger
        than the given dimensions.  There is no way to remove the
        maximum size constraint on a window (but you could set it to a large
        value).

        The behaviour is undefined if the maximum size is set smaller than
        the current size of the window.

        The window size does not include the border or title bar.

        :Parameters:
            `width` : int
                Maximum width of the window, in pixels.
            `height` : int
                Maximum height of the window, in pixels.

        """
        if width < 1 or height < 1:
            raise ValueError('width and height must be positive integers')

        self._maximum_size = width, height

    def set_size(self, width: int, height: int) -> None:
        """Resize the window.

        The behaviour is undefined if the window is not resizable, or if
        it is currently fullscreen.

        The window size does not include the border or title bar.

        :Parameters:
            `width` : int
                New width of the window, in pixels.
            `height` : int
                New height of the window, in pixels.

        """
        if self._fullscreen:
            raise WindowException('Cannot set size of fullscreen window.')
        if width < 1 or height < 1:
            raise ValueError('width and height must be positive integers')

        self._width, self._height = width, height

    def set_location(self, x, y):
        """Set the position of the window.

        :Parameters:
            `x` : int
                Distance of the left edge of the window from the left edge
                of the virtual desktop, in pixels.
            `y` : int
                Distance of the top edge of the window from the top edge of
                the virtual desktop, in pixels.

        """
        raise NotImplementedError('abstract')

    def set_visible(self, visible: bool = True) -> None:
        """Show or hide the window.

        :Parameters:
            `visible` : bool
                If True, the window will be shown; otherwise it will be
                hidden.
        """
        self._visible = visible

    def set_vsync(self, vsync: bool) -> None:
        """Enable or disable vertical sync control.

        When enabled, this option ensures flips from the back to the front
        buffer are performed only during the vertical retrace period of the
        primary display.  This can prevent "tearing" or flickering when
        the buffer is updated in the middle of a video scan.

        Note that LCD monitors have an analogous time in which they are not
        reading from the video buffer; while it does not correspond to
        a vertical retrace it has the same effect.

        Also note that with multi-monitor systems the secondary monitor
        cannot be synchronised to, so tearing and flicker cannot be avoided
        when the window is positioned outside of the primary display.

        :Parameters:
            `vsync` : bool
                If True, vsync is enabled, otherwise it is disabled.

        """
        self._vsync = vsync

    def set_mouse_visible(self, visible=True):
        """Show or hide the mouse cursor.

        The mouse cursor will only be hidden while it is positioned within
        this window.  Mouse events will still be processed as usual.

        :Parameters:
            `visible` : bool
                If True, the mouse cursor will be visible, otherwise it
                will be hidden.

        """
        self._mouse_visible = visible
        self.set_mouse_platform_visible()

    def set_mouse_platform_visible(self, platform_visible=None):
        """Set the platform-drawn mouse cursor visibility.  This is called
        automatically after changing the mouse cursor or exclusive mode.

        Applications should not normally need to call this method, see
        `set_mouse_visible` instead.

        :Parameters:
            `platform_visible` : bool or None
                If None, sets platform visibility to the required visibility
                for the current exclusive mode and cursor type.  Otherwise,
                a bool value will override and force a visibility.

        """
        raise NotImplementedError()

    def set_mouse_cursor(self, cursor=None):
        """Change the appearance of the mouse cursor.

        The appearance of the mouse cursor is only changed while it is
        within this window.

        :Parameters:
            `cursor` : `MouseCursor`
                The cursor to set, or None to restore the default cursor.

        """
        if cursor is None:
            cursor = DefaultMouseCursor()
        self._mouse_cursor = cursor
        self.set_mouse_platform_visible()

    def set_exclusive_mouse(self, exclusive=True):
        """Hide the mouse cursor and direct all mouse events to this
        window.

        When enabled, this feature prevents the mouse leaving the window.  It
        is useful for certain styles of games that require complete control of
        the mouse.  The position of the mouse as reported in subsequent events
        is meaningless when exclusive mouse is enabled; you should only use
        the relative motion parameters ``dx`` and ``dy``.

        :Parameters:
            `exclusive` : bool
                If True, exclusive mouse is enabled, otherwise it is disabled.

        """
        self._mouse_exclusive = exclusive

    def set_exclusive_keyboard(self, exclusive=True):
        """Prevent the user from switching away from this window using
        keyboard accelerators.

        When enabled, this feature disables certain operating-system specific
        key combinations such as Alt+Tab (Command+Tab on OS X).  This can be
        useful in certain kiosk applications, it should be avoided in general
        applications or games.

        :Parameters:
            `exclusive` : bool
                If True, exclusive keyboard is enabled, otherwise it is
                disabled.

        """
        self._keyboard_exclusive = exclusive

    def set_icon(self, *images):
        """Set the window icon.

        If multiple images are provided, one with an appropriate size
        will be selected (if the correct size is not provided, the image
        will be scaled).

        Useful sizes to provide are 16x16, 32x32, 64x64 (Mac only) and
        128x128 (Mac only).

        :Parameters:
            `images` : sequence of `pyglet.image.AbstractImage`
                List of images to use for the window icon.

        """
        pass

    def switch_to(self):
        """Make this window the current OpenGL rendering context.

        Only one OpenGL context can be active at a time.  This method sets
        the current window's context to be current.  You should use this
        method in preference to `pyglet.gl.Context.set_current`, as it may
        perform additional initialisation functions.
        """
        raise NotImplementedError('abstract')

    # Attributes (sort alphabetically):
    @property
    def caption(self):
        """The window caption (title).  Read-only.

        :type: str
        """
        return self._caption

    @property
    def resizeable(self):
        """True if the window is resizable.  Read-only.

        :type: bool
        """
        return self._resizable

    @property
    def style(self):
        """The window style; one of the ``WINDOW_STYLE_*`` constants.
        Read-only.

        :type: int
        """
        return self._style

    @property
    def fullscreen(self):
        """True if the window is currently fullscreen.  Read-only.

        :type: bool
        """
        return self._fullscreen

    @property
    def visible(self):
        """True if the window is currently visible.  Read-only.

        :type: bool
        """
        return self._visible

    @property
    def vsync(self):
        """True if buffer flips are synchronised to the screen's vertical
        retrace.  Read-only.

        :type: bool
        """
        return self._vsync

    @property
    def display(self):
        """The display this window belongs to.  Read-only.

        :type: :py:class:`Display`
        """
        return self._display

    @property
    def screen(self):
        """The screen this window is fullscreen in.  Read-only.

        :type: :py:class:`Screen`
        """
        return self._screen

    @property
    def config(self):
        """A GL config describing the context of this window.  Read-only.

        :type: :py:class:`pyglet.gl.Config`
        """
        return self._config

    @property
    def context(self):
        """The OpenGL context attached to this window.  Read-only.

        :type: :py:class:`pyglet.gl.Context`
        """
        return self._context

    # These are the only properties that can be set
    @property
    def width(self):
        """The width of the window, in pixels.  Read-write.

        :type: int
        """
        return self.get_size()[0]

    @width.setter
    def width(self, new_width):
        self.set_size(new_width, self.height)

    @property
    def height(self):
        """The height of the window, in pixels.  Read-write.

        :type: int
        """
        return self.get_size()[1]

    @height.setter
    def height(self, new_height):
        self.set_size(self.width, new_height)

    @property
<<<<<<< HEAD
    def scale(self):
        """The scale of the window factoring in DPI.  Read only.

        :type: list
        """
        return self._scale

    @property
    def dpi(self):
        """DPI values of the Window.  Read only.

        :type: list
        """
        return self._dpi

    @property
    def projection(self):
        """The OpenGL window projection. Read-write.
=======
    def size(self):
        """The size of the window. Read-Write.

        :type: tuple
        """
        return self.get_size()
>>>>>>> 897c0162

    @size.setter
    def size(self, new_size):
        self.set_size(*new_size)

    @property
    def aspect_ratio(self):
        """The aspect ratio of the window. Read-Only.

        :type: float
        """
        w, h = self.get_size()
        return w / h

    @property
    def projection(self):
        """The OpenGL window projection matrix. Read-write.

        This matrix is used to transform vertices when using any of the built-in
        drawable classes. `view` is done first, then `projection`.

        The default projection matrix is orthographic (2D),
        but a custom :py:class:`pyglet.math.Mat4` instance
        can be set. Alternatively, you can supply a flat
        tuple of 16 values.

        (2D), but can be changed to any 4x4 matrix desired.
        See :py:class:`pyglet.math.Mat4`.

        :type: :py:class:`pyglet.math.Mat4`
        """
        return self._projection_matrix

    @projection.setter
    def projection(self, matrix: Mat4):

        with self.ubo as window_block:
            window_block.projection[:] = matrix

        self._projection_matrix = matrix

    @property
    def view(self):
        """The OpenGL window view matrix. Read-write.

        This matrix is used to transform vertices when using any of the built-in
        drawable classes. `view` is done first, then `projection`.

        The default view is an identity matrix, but a custom
        :py:class:`pyglet.math.Mat4` instance can be set.
        Alternatively, you can supply a flat tuple of 16 values.

        :type: :py:class:`pyglet.math.Mat4`
        """
        return self._view_matrix

    @view.setter
    def view(self, matrix: Mat4):

        with self.ubo as window_block:
            window_block.view[:] = matrix

        self._view_matrix = matrix

    @property
    def viewport(self):
        """The Window viewport

        The Window viewport, expressed as (x, y, width, height).

        :rtype: (int, int, int, int)
        :return: The viewport size as a tuple of four ints.
        """
        return self._viewport

    @viewport.setter
    def viewport(self, values):
        self._viewport = values
        pr = self.get_pixel_ratio()
        x, y, w, h = values
        pyglet.gl.glViewport(int(x * pr), int(y * pr), int(w * pr), int(h * pr))

    # If documenting, show the event methods.  Otherwise, leave them out
    # as they are not really methods.
    if _is_pyglet_doc_run:
        def on_activate(self):
            """The window was activated.

            This event can be triggered by clicking on the title bar, bringing
            it to the foreground; or by some platform-specific method.

<<<<<<< HEAD
        :Parameters:
            `width` : int
                New width of the window, in pixels.
            `height` : int
                New height of the window, in pixels.

        """
        raise NotImplementedError('abstract')

    def get_size(self):
        """Return the current size of the window.

        The window size does not include the border or title bar.

        :rtype: (int, int)
        :return: The width and height of the window, in pixels.
        """
        raise NotImplementedError('abstract')

    def set_location(self, x, y):
        """Set the position of the window.

        :Parameters:
            `x` : int
                Distance of the left edge of the window from the left edge
                of the virtual desktop, in pixels.
            `y` : int
                Distance of the top edge of the window from the top edge of
                the virtual desktop, in pixels.

        """
        raise NotImplementedError('abstract')

    def get_framebuffer_size(self):
        """Return the size in actual pixels of the Window framebuffer.
        When using HiDPI screens, the size of the Window's framebuffer
        can be higher than that of the Window size requested. If you
        are performing operations that require knowing the actual number
        of pixels in the window, this method should be used instead of
        :py:func:`Window.get_size()`. For example, setting the Window
        projection or setting the glViewport size.
        :rtype: (int, int)
        :return: The width and height of the Window's framebuffer, in pixels.
        """
        return self.get_size()

    def get_location(self):
        """Return the current position of the window.

        :rtype: (int, int)
        :return: The distances of the left and top edges from their respective
            edges on the virtual desktop, in pixels.
        """
        raise NotImplementedError('abstract')

    def activate(self):
        """Attempt to restore keyboard focus to the window.

        Depending on the window manager or operating system, this may not
        be successful.  For example, on Windows XP an application is not
        allowed to "steal" focus from another application.  Instead, the
        window's taskbar icon will flash, indicating it requires attention.
        """
        raise NotImplementedError('abstract')

    def set_visible(self, visible=True):
        """Show or hide the window.

        :Parameters:
            `visible` : bool
                If True, the window will be shown; otherwise it will be
                hidden.

        """
        raise NotImplementedError('abstract')

    def minimize(self):
        """Minimize the window.
        """
        raise NotImplementedError('abstract')

    def maximize(self):
        """Maximize the window.

        The behaviour of this method is somewhat dependent on the user's
        display setup.  On a multi-monitor system, the window may maximize
        to either a single screen or the entire virtual desktop.
        """
        raise NotImplementedError('abstract')

    def set_vsync(self, vsync):
        """Enable or disable vertical sync control.

        When enabled, this option ensures flips from the back to the front
        buffer are performed only during the vertical retrace period of the
        primary display.  This can prevent "tearing" or flickering when
        the buffer is updated in the middle of a video scan.

        Note that LCD monitors have an analogous time in which they are not
        reading from the video buffer; while it does not correspond to
        a vertical retrace it has the same effect.

        Also note that with multi-monitor systems the secondary monitor
        cannot be synchronised to, so tearing and flicker cannot be avoided
        when the window is positioned outside of the primary display.

        :Parameters:
            `vsync` : bool
                If True, vsync is enabled, otherwise it is disabled.

        """
        raise NotImplementedError('abstract')

    def set_mouse_visible(self, visible=True):
        """Show or hide the mouse cursor.

        The mouse cursor will only be hidden while it is positioned within
        this window.  Mouse events will still be processed as usual.

        :Parameters:
            `visible` : bool
                If True, the mouse cursor will be visible, otherwise it
                will be hidden.

        """
        self._mouse_visible = visible
        self.set_mouse_platform_visible()

    def set_mouse_platform_visible(self, platform_visible=None):
        """Set the platform-drawn mouse cursor visibility.  This is called
        automatically after changing the mouse cursor or exclusive mode.

        Applications should not normally need to call this method, see
        `set_mouse_visible` instead.

        :Parameters:
            `platform_visible` : bool or None
                If None, sets platform visibility to the required visibility
                for the current exclusive mode and cursor type.  Otherwise,
                a bool value will override and force a visibility.

        """
        raise NotImplementedError()

    def set_mouse_cursor(self, cursor=None):
        """Change the appearance of the mouse cursor.

        The appearance of the mouse cursor is only changed while it is
        within this window.

        :Parameters:
            `cursor` : `MouseCursor`
                The cursor to set, or None to restore the default cursor.

        """
        if cursor is None:
            cursor = DefaultMouseCursor()
        self._mouse_cursor = cursor
        self.set_mouse_platform_visible()

    def set_exclusive_mouse(self, exclusive=True):
        """Hide the mouse cursor and direct all mouse events to this
        window.

        When enabled, this feature prevents the mouse leaving the window.  It
        is useful for certain styles of games that require complete control of
        the mouse.  The position of the mouse as reported in subsequent events
        is meaningless when exclusive mouse is enabled; you should only use
        the relative motion parameters ``dx`` and ``dy``.

        :Parameters:
            `exclusive` : bool
                If True, exclusive mouse is enabled, otherwise it is disabled.

        """
        raise NotImplementedError('abstract')

    def set_exclusive_keyboard(self, exclusive=True):
        """Prevent the user from switching away from this window using
        keyboard accelerators.

        When enabled, this feature disables certain operating-system specific
        key combinations such as Alt+Tab (Command+Tab on OS X).  This can be
        useful in certain kiosk applications, it should be avoided in general
        applications or games.

        :Parameters:
            `exclusive` : bool
                If True, exclusive keyboard is enabled, otherwise it is
                disabled.

        """
        raise NotImplementedError('abstract')

    def get_system_mouse_cursor(self, name):
        """Obtain a system mouse cursor.

        Use `set_mouse_cursor` to make the cursor returned by this method
        active.  The names accepted by this method are the ``CURSOR_*``
        constants defined on this class.

        :Parameters:
            `name` : str
                Name describing the mouse cursor to return.  For example,
                ``CURSOR_WAIT``, ``CURSOR_HELP``, etc.
=======
            When a window is "active" it has the keyboard focus.
>>>>>>> 897c0162

            :event:
            """

        def on_close(self):
            """The user attempted to close the window.

            This event can be triggered by clicking on the "X" control box in
            the window title bar, or by some other platform-dependent manner.

            The default handler sets `has_exit` to ``True``.  In pyglet 1.1, if
            `pyglet.app.event_loop` is being used, `close` is also called,
            closing the window immediately.

            :event:
            """

        def on_context_lost(self):
            """The window's GL context was lost.

            When the context is lost no more GL methods can be called until it
            is recreated.  This is a rare event, triggered perhaps by the user
            switching to an incompatible video mode.  When it occurs, an
            application will need to reload all objects (display lists, texture
            objects, shaders) as well as restore the GL state.

            :event:
            """

        def on_context_state_lost(self):
            """The state of the window's GL context was lost.

            pyglet may sometimes need to recreate the window's GL context if
            the window is moved to another video device, or between fullscreen
            or windowed mode.  In this case it will try to share the objects
            (display lists, texture objects, shaders) between the old and new
            contexts.  If this is possible, only the current state of the GL
            context is lost, and the application should simply restore state.

            :event:
            """

        def on_deactivate(self):
            """The window was deactivated.

            This event can be triggered by clicking on another application
            window.  When a window is deactivated it no longer has the
            keyboard focus.

            :event:
            """

        def on_draw(self):
            """The window contents must be redrawn.

            The `EventLoop` will dispatch this event when the window
            should be redrawn.  This will happen during idle time after
            any window events and after any scheduled functions were called.

            The window will already have the GL context, so there is no
            need to call `switch_to`.  The window's `flip` method will
            be called after this event, so your event handler should not.

            You should make no assumptions about the window contents when
            this event is triggered; a resize or expose event may have
            invalidated the framebuffer since the last time it was drawn.

            .. versionadded:: 1.1

            :event:
            """

        def on_expose(self):
            """A portion of the window needs to be redrawn.

            This event is triggered when the window first appears, and any time
            the contents of the window is invalidated due to another window
            obscuring it.

            There is no way to determine which portion of the window needs
            redrawing.  Note that the use of this method is becoming
            increasingly uncommon, as newer window managers composite windows
            automatically and keep a backing store of the window contents.

            :event:
            """

        def on_file_drop(self, x, y, paths):
            """File(s) were dropped into the window, will return the position of the cursor and
            a list of paths to the files that were dropped.

            .. versionadded:: 1.5.1

            :event:
            """

        def on_hide(self):
            """The window was hidden.

            This event is triggered when a window is minimised
            or hidden by the user.

            :event:
            """

        def on_key_press(self, symbol, modifiers):
            """A key on the keyboard was pressed (and held down).

            Since pyglet 1.1 the default handler dispatches the :py:meth:`~pyglet.window.Window.on_close`
            event if the ``ESC`` key is pressed.

            :Parameters:
                `symbol` : int
                    The key symbol pressed.
                `modifiers` : int
                    Bitwise combination of the key modifiers active.

            :event:
            """

        def on_key_release(self, symbol, modifiers):
            """A key on the keyboard was released.

            :Parameters:
                `symbol` : int
                    The key symbol pressed.
                `modifiers` : int
                    Bitwise combination of the key modifiers active.

            :event:
            """

        def on_mouse_motion(self, x, y, dx, dy):
            """The mouse was moved with no buttons held down.

            :Parameters:
                `x` : int
                    Distance in pixels from the left edge of the window.
                `y` : int
                    Distance in pixels from the bottom edge of the window.
                `dx` : int
                    Relative X position from the previous mouse position.
                `dy` : int
                    Relative Y position from the previous mouse position.

            :event:
            """

        def on_mouse_drag(self, x, y, dx, dy, buttons, modifiers):
            """The mouse was moved with one or more mouse buttons pressed.

            This event will continue to be fired even if the mouse leaves
            the window, so long as the drag buttons are continuously held down.

            :Parameters:
                `x` : int
                    Distance in pixels from the left edge of the window.
                `y` : int
                    Distance in pixels from the bottom edge of the window.
                `dx` : int
                    Relative X position from the previous mouse position.
                `dy` : int
                    Relative Y position from the previous mouse position.
                `buttons` : int
                    Bitwise combination of the mouse buttons currently pressed.
                `modifiers` : int
                    Bitwise combination of any keyboard modifiers currently
                    active.

            :event:
            """

        def on_mouse_press(self, x, y, button, modifiers):
            """A mouse button was pressed (and held down).

            :Parameters:
                `x` : int
                    Distance in pixels from the left edge of the window.
                `y` : int
                    Distance in pixels from the bottom edge of the window.
                `button` : int
                    The mouse button that was pressed.
                `modifiers` : int
                    Bitwise combination of any keyboard modifiers currently
                    active.

            :event:
            """

        def on_mouse_release(self, x, y, button, modifiers):
            """A mouse button was released.

            :Parameters:
                `x` : int
                    Distance in pixels from the left edge of the window.
                `y` : int
                    Distance in pixels from the bottom edge of the window.
                `button` : int
                    The mouse button that was released.
                `modifiers` : int
                    Bitwise combination of any keyboard modifiers currently
                    active.

            :event:
            """

        def on_mouse_scroll(self, x, y, scroll_x, scroll_y):
            """The mouse wheel was scrolled.

            Note that most mice have only a vertical scroll wheel, so
            `scroll_x` is usually 0.  An exception to this is the Apple Mighty
            Mouse, which has a mouse ball in place of the wheel which allows
            both `scroll_x` and `scroll_y` movement.

            :Parameters:
                `x` : int
                    Distance in pixels from the left edge of the window.
                `y` : int
                    Distance in pixels from the bottom edge of the window.
                `scroll_x` : float
                    Amount of movement on the horizontal axis.
                `scroll_y` : float
                    Amount of movement on the vertical axis.

            :event:
            """

        def on_mouse_enter(self, x, y):
            """The mouse was moved into the window.

            This event will not be triggered if the mouse is currently being
            dragged.

            :Parameters:
                `x` : int
                    Distance in pixels from the left edge of the window.
                `y` : int
                    Distance in pixels from the bottom edge of the window.

            :event:
            """

        def on_mouse_leave(self, x, y):
            """The mouse was moved outside of the window.

            This event will not be triggered if the mouse is currently being
            dragged.  Note that the coordinates of the mouse pointer will be
            outside of the window rectangle.

            :Parameters:
                `x` : int
                    Distance in pixels from the left edge of the window.
                `y` : int
                    Distance in pixels from the bottom edge of the window.

            :event:
            """

<<<<<<< HEAD
        def on_expose(self):
            """A portion of the window needs to be redrawn.

            This event is triggered when the window first appears, and any time
            the contents of the window is invalidated due to another window
            obscuring it.

            There is no way to determine which portion of the window needs
            redrawing.  Note that the use of this method is becoming
            increasingly uncommon, as newer window managers composite windows
            automatically and keep a backing store of the window contents.

            :event:
            """

        def on_resize(self, width, height):
            """The window was resized.

            The window will have the GL context when this event is dispatched;
            there is no need to call `switch_to` in this handler.

            :Parameters:
                `width` : int
                    The new width of the window, in pixels.
                `height` : int
                    The new height of the window, in pixels.

            :event:
            """
            
        def on_resize_stop(self, width, height):
            """The window is done being resized.

            Called when the window is done resizing.

            :Parameters:
                `width` : int
                    The new width of the window, in pixels.
                `height` : int
                    The new height of the window, in pixels.

            :event:
            """

=======
>>>>>>> 897c0162
        def on_move(self, x, y):
            """The window was moved.

            :Parameters:
                `x` : int
                    Distance from the left edge of the screen to the left edge
                    of the window.
                `y` : int
                    Distance from the top edge of the screen to the top edge of
                    the window.  Note that this is one of few methods in pyglet
                    which use a Y-down coordinate system.

            :event:
            """

        def on_refresh(self, dt):
            """The window contents must be redrawn.

            The `EventLoop` will dispatch this event when the window
            should be redrawn.

            The window will already have the GL context, so there is no
            need to call `switch_to`.  The window's `flip` method will
            be called after this event, so your event handler should not.

            You should make no assumptions about the window contents when
            this event is triggered; a resize or expose event may have
            invalidated the framebuffer since the last time it was drawn.

            .. versionadded:: 2.0

            :event:
            """

        def on_resize(self, width, height):
            """The window was resized.

            The window will have the GL context when this event is dispatched;
            there is no need to call `switch_to` in this handler.

            :Parameters:
                `width` : int
                    The new width of the window, in pixels.
                `height` : int
                    The new height of the window, in pixels.

            :event:
            """

        def on_show(self):
            """The window was shown.

            This event is triggered when a window is restored after being
            minimised, hidden, or after being displayed for the first time.

            :event:
            """

        def on_text(self, text):
            """The user input some text.

            Typically this is called after :py:meth:`~pyglet.window.Window.on_key_press` and before
            :py:meth:`~pyglet.window.Window.on_key_release`, but may also be called multiple times if the key
            is held down (key repeating); or called without key presses if
            another input method was used (e.g., a pen input).

            You should always use this method for interpreting text, as the
            key symbols often have complex mappings to their unicode
            representation which this event takes care of.

            :Parameters:
                `text` : unicode
                    The text entered by the user.

            :event:
            """

        def on_text_motion(self, motion):
            """The user moved the text input cursor.

            Typically this is called after :py:meth:`~pyglet.window.Window.on_key_press` and before
            :py:meth:`~pyglet.window.Window.on_key_release`, but may also be called multiple times if the key
            is help down (key repeating).

            You should always use this method for moving the text input cursor
            (caret), as different platforms have different default keyboard
            mappings, and key repeats are handled correctly.

            The values that `motion` can take are defined in
            :py:mod:`pyglet.window.key`:

            * MOTION_UP
            * MOTION_RIGHT
            * MOTION_DOWN
            * MOTION_LEFT
            * MOTION_NEXT_WORD
            * MOTION_PREVIOUS_WORD
            * MOTION_BEGINNING_OF_LINE
            * MOTION_END_OF_LINE
            * MOTION_NEXT_PAGE
            * MOTION_PREVIOUS_PAGE
            * MOTION_BEGINNING_OF_FILE
            * MOTION_END_OF_FILE
            * MOTION_BACKSPACE
            * MOTION_DELETE

            :Parameters:
                `motion` : int
                    The direction of motion; see remarks.

            :event:
            """

        def on_text_motion_select(self, motion):
            """The user moved the text input cursor while extending the
            selection.

            Typically this is called after :py:meth:`~pyglet.window.Window.on_key_press` and before
            :py:meth:`~pyglet.window.Window.on_key_release`, but may also be called multiple times if the key
            is help down (key repeating).

            You should always use this method for responding to text selection
            events rather than the raw :py:meth:`~pyglet.window.Window.on_key_press`, as different platforms
            have different default keyboard mappings, and key repeats are
            handled correctly.

            The values that `motion` can take are defined in :py:mod:`pyglet.window.key`:

            * MOTION_UP
            * MOTION_RIGHT
            * MOTION_DOWN
            * MOTION_LEFT
            * MOTION_NEXT_WORD
            * MOTION_PREVIOUS_WORD
            * MOTION_BEGINNING_OF_LINE
            * MOTION_END_OF_LINE
            * MOTION_NEXT_PAGE
            * MOTION_PREVIOUS_PAGE
            * MOTION_BEGINNING_OF_FILE
            * MOTION_END_OF_FILE

            :Parameters:
                `motion` : int
                    The direction of selection motion; see remarks.

            :event:
            """


BaseWindow.register_event_type('on_key_press')
BaseWindow.register_event_type('on_key_release')
BaseWindow.register_event_type('on_text')
BaseWindow.register_event_type('on_text_motion')
BaseWindow.register_event_type('on_text_motion_select')
BaseWindow.register_event_type('on_mouse_motion')
BaseWindow.register_event_type('on_mouse_drag')
BaseWindow.register_event_type('on_mouse_press')
BaseWindow.register_event_type('on_mouse_release')
BaseWindow.register_event_type('on_mouse_scroll')
BaseWindow.register_event_type('on_mouse_enter')
BaseWindow.register_event_type('on_mouse_leave')
BaseWindow.register_event_type('on_close')
BaseWindow.register_event_type('on_expose')
BaseWindow.register_event_type('on_resize')
BaseWindow.register_event_type('on_resize_stop')
BaseWindow.register_event_type('on_scale')
BaseWindow.register_event_type('on_move')
BaseWindow.register_event_type('on_activate')
BaseWindow.register_event_type('on_deactivate')
BaseWindow.register_event_type('on_show')
BaseWindow.register_event_type('on_hide')
BaseWindow.register_event_type('on_context_lost')
BaseWindow.register_event_type('on_context_state_lost')
BaseWindow.register_event_type('on_file_drop')
BaseWindow.register_event_type('on_draw')
BaseWindow.register_event_type('on_refresh')


class FPSDisplay:
    """Display of a window's framerate.

    This is a convenience class to aid in profiling and debugging.  Typical
    usage is to create an `FPSDisplay` for each window, and draw the display
    at the end of the windows' :py:meth:`~pyglet.window.Window.on_draw` event handler::

        from pyglet.window import Window, FPSDisplay

        window = Window()
        fps_display = FPSDisplay(window)

        @window.event
        def on_draw():
            # ... perform ordinary window drawing operations ...

            fps_display.draw()

    The style and position of the display can be modified via the :py:func:`~pyglet.text.Label`
    attribute.  Different text can be substituted by overriding the
    `set_fps` method.  The display can be set to update more or less often
    by setting the `update_period` attribute. Note: setting the `update_period`
    to a value smaller than your Window refresh rate will cause inaccurate readings.

    :Ivariables:
        `label` : Label
            The text label displaying the framerate.

    """

    #: Time in seconds between updates.
    #:
    #: :type: float
    update_period = 0.25

    def __init__(self, window, color=(127, 127, 127, 127), samples=240):
        from time import time
        from statistics import mean
        from collections import deque
        from pyglet.text import Label
        self._time = time
        self._mean = mean

        # Hook into the Window.flip method:
        self._window_flip, window.flip = window.flip, self._hook_flip
        self.label = Label('', x=10, y=10, font_size=24, bold=True, color=color)

        self._elapsed = 0.0
        self._last_time = time()
        self._delta_times = deque(maxlen=samples)

    def update(self):
        """Records a new data point at the current time. This method
        is called automatically when the window buffer is flipped.
        """
        t = self._time()
        delta = t - self._last_time
        self._elapsed += delta
        self._delta_times.append(delta)
        self._last_time = t

        if self._elapsed >= self.update_period:
            self._elapsed = 0
            self.label.text = f"{1 / self._mean(self._delta_times):.2f}"

    def draw(self):
        """Draw the label."""
        self.label.draw()

    def _hook_flip(self):
        self.update()
        self._window_flip()


if _is_pyglet_doc_run:
    # We are building documentation
    Window = BaseWindow
    Window.__name__ = 'Window'
    del BaseWindow

else:
    # Try to determine which platform to use.
    if pyglet.options['headless']:
        from pyglet.window.headless import HeadlessWindow as Window
    elif pyglet.compat_platform == 'darwin':
        from pyglet.window.cocoa import CocoaWindow as Window
    elif pyglet.compat_platform in ('win32', 'cygwin'):
        from pyglet.window.win32 import Win32Window as Window
    else:
        from pyglet.window.xlib import XlibWindow as Window

# Create shadow window. (trickery is for circular import)
if not _is_pyglet_doc_run:
    pyglet.window = sys.modules[__name__]
    gl._create_shadow_window()<|MERGE_RESOLUTION|>--- conflicted
+++ resolved
@@ -386,7 +386,7 @@
     # Used to restore window size and position after fullscreen
     _windowed_size = None
     _windowed_location = None
-    
+
     # Used to tell if window is currently being resized.
     _window_resizing = False
 
@@ -822,6 +822,13 @@
         gl.glViewport(0, 0, *self.get_framebuffer_size())
         self.projection = Mat4.orthogonal_projection(0, width, 0, height, -255, 255)
 
+    def on_scale(self, scale, dpi):
+        """A default scale event handler.
+
+        This default handler is called if the screen or system's DPI changes
+        during runtime.
+        """
+
     def set_caption(self, caption):
         """Set the window's caption.
 
@@ -940,24 +947,7 @@
         The behaviour is undefined if the minimum size is set larger than
         the current size of the window.
 
-<<<<<<< HEAD
-    def on_scale(self, scale, dpi):
-        """A default scale event handler.
-
-        This default handler is called if the screen or system's DPI changes
-        during runtime.
-        """
-        pass
-
-    def on_close(self):
-        """Default on_close handler."""
-        self.has_exit = True
-        from pyglet import app
-        if app.event_loop.is_running:
-            self.close()
-=======
         The window size does not include the border or title bar.
->>>>>>> 897c0162
 
         :Parameters:
             `width` : int
@@ -1282,11 +1272,10 @@
         self.set_size(self.width, new_height)
 
     @property
-<<<<<<< HEAD
     def scale(self):
         """The scale of the window factoring in DPI.  Read only.
 
-        :type: list
+        :type: dpi
         """
         return self._scale
 
@@ -1294,21 +1283,17 @@
     def dpi(self):
         """DPI values of the Window.  Read only.
 
-        :type: list
+        :type: int
         """
         return self._dpi
 
     @property
-    def projection(self):
-        """The OpenGL window projection. Read-write.
-=======
     def size(self):
         """The size of the window. Read-Write.
 
         :type: tuple
         """
         return self.get_size()
->>>>>>> 897c0162
 
     @size.setter
     def size(self, new_size):
@@ -1400,215 +1385,7 @@
             This event can be triggered by clicking on the title bar, bringing
             it to the foreground; or by some platform-specific method.
 
-<<<<<<< HEAD
-        :Parameters:
-            `width` : int
-                New width of the window, in pixels.
-            `height` : int
-                New height of the window, in pixels.
-
-        """
-        raise NotImplementedError('abstract')
-
-    def get_size(self):
-        """Return the current size of the window.
-
-        The window size does not include the border or title bar.
-
-        :rtype: (int, int)
-        :return: The width and height of the window, in pixels.
-        """
-        raise NotImplementedError('abstract')
-
-    def set_location(self, x, y):
-        """Set the position of the window.
-
-        :Parameters:
-            `x` : int
-                Distance of the left edge of the window from the left edge
-                of the virtual desktop, in pixels.
-            `y` : int
-                Distance of the top edge of the window from the top edge of
-                the virtual desktop, in pixels.
-
-        """
-        raise NotImplementedError('abstract')
-
-    def get_framebuffer_size(self):
-        """Return the size in actual pixels of the Window framebuffer.
-        When using HiDPI screens, the size of the Window's framebuffer
-        can be higher than that of the Window size requested. If you
-        are performing operations that require knowing the actual number
-        of pixels in the window, this method should be used instead of
-        :py:func:`Window.get_size()`. For example, setting the Window
-        projection or setting the glViewport size.
-        :rtype: (int, int)
-        :return: The width and height of the Window's framebuffer, in pixels.
-        """
-        return self.get_size()
-
-    def get_location(self):
-        """Return the current position of the window.
-
-        :rtype: (int, int)
-        :return: The distances of the left and top edges from their respective
-            edges on the virtual desktop, in pixels.
-        """
-        raise NotImplementedError('abstract')
-
-    def activate(self):
-        """Attempt to restore keyboard focus to the window.
-
-        Depending on the window manager or operating system, this may not
-        be successful.  For example, on Windows XP an application is not
-        allowed to "steal" focus from another application.  Instead, the
-        window's taskbar icon will flash, indicating it requires attention.
-        """
-        raise NotImplementedError('abstract')
-
-    def set_visible(self, visible=True):
-        """Show or hide the window.
-
-        :Parameters:
-            `visible` : bool
-                If True, the window will be shown; otherwise it will be
-                hidden.
-
-        """
-        raise NotImplementedError('abstract')
-
-    def minimize(self):
-        """Minimize the window.
-        """
-        raise NotImplementedError('abstract')
-
-    def maximize(self):
-        """Maximize the window.
-
-        The behaviour of this method is somewhat dependent on the user's
-        display setup.  On a multi-monitor system, the window may maximize
-        to either a single screen or the entire virtual desktop.
-        """
-        raise NotImplementedError('abstract')
-
-    def set_vsync(self, vsync):
-        """Enable or disable vertical sync control.
-
-        When enabled, this option ensures flips from the back to the front
-        buffer are performed only during the vertical retrace period of the
-        primary display.  This can prevent "tearing" or flickering when
-        the buffer is updated in the middle of a video scan.
-
-        Note that LCD monitors have an analogous time in which they are not
-        reading from the video buffer; while it does not correspond to
-        a vertical retrace it has the same effect.
-
-        Also note that with multi-monitor systems the secondary monitor
-        cannot be synchronised to, so tearing and flicker cannot be avoided
-        when the window is positioned outside of the primary display.
-
-        :Parameters:
-            `vsync` : bool
-                If True, vsync is enabled, otherwise it is disabled.
-
-        """
-        raise NotImplementedError('abstract')
-
-    def set_mouse_visible(self, visible=True):
-        """Show or hide the mouse cursor.
-
-        The mouse cursor will only be hidden while it is positioned within
-        this window.  Mouse events will still be processed as usual.
-
-        :Parameters:
-            `visible` : bool
-                If True, the mouse cursor will be visible, otherwise it
-                will be hidden.
-
-        """
-        self._mouse_visible = visible
-        self.set_mouse_platform_visible()
-
-    def set_mouse_platform_visible(self, platform_visible=None):
-        """Set the platform-drawn mouse cursor visibility.  This is called
-        automatically after changing the mouse cursor or exclusive mode.
-
-        Applications should not normally need to call this method, see
-        `set_mouse_visible` instead.
-
-        :Parameters:
-            `platform_visible` : bool or None
-                If None, sets platform visibility to the required visibility
-                for the current exclusive mode and cursor type.  Otherwise,
-                a bool value will override and force a visibility.
-
-        """
-        raise NotImplementedError()
-
-    def set_mouse_cursor(self, cursor=None):
-        """Change the appearance of the mouse cursor.
-
-        The appearance of the mouse cursor is only changed while it is
-        within this window.
-
-        :Parameters:
-            `cursor` : `MouseCursor`
-                The cursor to set, or None to restore the default cursor.
-
-        """
-        if cursor is None:
-            cursor = DefaultMouseCursor()
-        self._mouse_cursor = cursor
-        self.set_mouse_platform_visible()
-
-    def set_exclusive_mouse(self, exclusive=True):
-        """Hide the mouse cursor and direct all mouse events to this
-        window.
-
-        When enabled, this feature prevents the mouse leaving the window.  It
-        is useful for certain styles of games that require complete control of
-        the mouse.  The position of the mouse as reported in subsequent events
-        is meaningless when exclusive mouse is enabled; you should only use
-        the relative motion parameters ``dx`` and ``dy``.
-
-        :Parameters:
-            `exclusive` : bool
-                If True, exclusive mouse is enabled, otherwise it is disabled.
-
-        """
-        raise NotImplementedError('abstract')
-
-    def set_exclusive_keyboard(self, exclusive=True):
-        """Prevent the user from switching away from this window using
-        keyboard accelerators.
-
-        When enabled, this feature disables certain operating-system specific
-        key combinations such as Alt+Tab (Command+Tab on OS X).  This can be
-        useful in certain kiosk applications, it should be avoided in general
-        applications or games.
-
-        :Parameters:
-            `exclusive` : bool
-                If True, exclusive keyboard is enabled, otherwise it is
-                disabled.
-
-        """
-        raise NotImplementedError('abstract')
-
-    def get_system_mouse_cursor(self, name):
-        """Obtain a system mouse cursor.
-
-        Use `set_mouse_cursor` to make the cursor returned by this method
-        active.  The names accepted by this method are the ``CURSOR_*``
-        constants defined on this class.
-
-        :Parameters:
-            `name` : str
-                Name describing the mouse cursor to return.  For example,
-                ``CURSOR_WAIT``, ``CURSOR_HELP``, etc.
-=======
             When a window is "active" it has the keyboard focus.
->>>>>>> 897c0162
 
             :event:
             """
@@ -1867,53 +1644,6 @@
             :event:
             """
 
-<<<<<<< HEAD
-        def on_expose(self):
-            """A portion of the window needs to be redrawn.
-
-            This event is triggered when the window first appears, and any time
-            the contents of the window is invalidated due to another window
-            obscuring it.
-
-            There is no way to determine which portion of the window needs
-            redrawing.  Note that the use of this method is becoming
-            increasingly uncommon, as newer window managers composite windows
-            automatically and keep a backing store of the window contents.
-
-            :event:
-            """
-
-        def on_resize(self, width, height):
-            """The window was resized.
-
-            The window will have the GL context when this event is dispatched;
-            there is no need to call `switch_to` in this handler.
-
-            :Parameters:
-                `width` : int
-                    The new width of the window, in pixels.
-                `height` : int
-                    The new height of the window, in pixels.
-
-            :event:
-            """
-            
-        def on_resize_stop(self, width, height):
-            """The window is done being resized.
-
-            Called when the window is done resizing.
-
-            :Parameters:
-                `width` : int
-                    The new width of the window, in pixels.
-                `height` : int
-                    The new height of the window, in pixels.
-
-            :event:
-            """
-
-=======
->>>>>>> 897c0162
         def on_move(self, x, y):
             """The window was moved.
 
@@ -1961,6 +1691,13 @@
                     The new height of the window, in pixels.
 
             :event:
+            """
+
+        def on_scale(self, scale, dpi):
+            """A default scale event handler.
+
+            This default handler is called if the screen or system's DPI changes
+            during runtime.
             """
 
         def on_show(self):
@@ -2078,7 +1815,6 @@
 BaseWindow.register_event_type('on_close')
 BaseWindow.register_event_type('on_expose')
 BaseWindow.register_event_type('on_resize')
-BaseWindow.register_event_type('on_resize_stop')
 BaseWindow.register_event_type('on_scale')
 BaseWindow.register_event_type('on_move')
 BaseWindow.register_event_type('on_activate')
