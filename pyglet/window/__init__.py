# ----------------------------------------------------------------------------
# pyglet
# Copyright (c) 2006-2008 Alex Holkner
# Copyright (c) 2008-2020 pyglet contributors
# All rights reserved.
#
# Redistribution and use in source and binary forms, with or without
# modification, are permitted provided that the following conditions
# are met:
#
#  * Redistributions of source code must retain the above copyright
#    notice, this list of conditions and the following disclaimer.
#  * Redistributions in binary form must reproduce the above copyright
#    notice, this list of conditions and the following disclaimer in
#    the documentation and/or other materials provided with the
#    distribution.
#  * Neither the name of pyglet nor the names of its
#    contributors may be used to endorse or promote products
#    derived from this software without specific prior written
#    permission.
#
# THIS SOFTWARE IS PROVIDED BY THE COPYRIGHT HOLDERS AND CONTRIBUTORS
# "AS IS" AND ANY EXPRESS OR IMPLIED WARRANTIES, INCLUDING, BUT NOT
# LIMITED TO, THE IMPLIED WARRANTIES OF MERCHANTABILITY AND FITNESS
# FOR A PARTICULAR PURPOSE ARE DISCLAIMED. IN NO EVENT SHALL THE
# COPYRIGHT OWNER OR CONTRIBUTORS BE LIABLE FOR ANY DIRECT, INDIRECT,
# INCIDENTAL, SPECIAL, EXEMPLARY, OR CONSEQUENTIAL DAMAGES (INCLUDING,
# BUT NOT LIMITED TO, PROCUREMENT OF SUBSTITUTE GOODS OR SERVICES;
# LOSS OF USE, DATA, OR PROFITS; OR BUSINESS INTERRUPTION) HOWEVER
# CAUSED AND ON ANY THEORY OF LIABILITY, WHETHER IN CONTRACT, STRICT
# LIABILITY, OR TORT (INCLUDING NEGLIGENCE OR OTHERWISE) ARISING IN
# ANY WAY OUT OF THE USE OF THIS SOFTWARE, EVEN IF ADVISED OF THE
# POSSIBILITY OF SUCH DAMAGE.
# ----------------------------------------------------------------------------

"""Windowing and user-interface events.

This module allows applications to create and display windows with an
OpenGL context.  Windows can be created with a variety of border styles
or set fullscreen.

You can register event handlers for keyboard, mouse and window events.
For games and kiosks you can also restrict the input to your windows,
for example disabling users from switching away from the application
with certain key combinations or capturing and hiding the mouse.

Getting started
---------------

Call the Window constructor to create a new window::

    from pyglet.window import Window
    win = Window(width=960, height=540)

Attach your own event handlers::

    @win.event
    def on_key_press(symbol, modifiers):
        # ... handle this event ...

Place drawing code for the window within the `Window.on_draw` event handler::

    @win.event
    def on_draw():
        # ... drawing code ...

Call `pyglet.app.run` to enter the main event loop (by default, this
returns when all open windows are closed)::

    from pyglet import app
    app.run()

Creating a game window
----------------------

Use :py:meth:`~pyglet.window.Window.set_exclusive_mouse` to hide the mouse
cursor and receive relative mouse movement events.  Specify ``fullscreen=True``
as a keyword argument to the :py:class:`~pyglet.window.Window` constructor to
render to the entire screen rather than opening a window::

    win = Window(fullscreen=True)
    win.set_exclusive_mouse()

Working with multiple screens
-----------------------------

By default, fullscreen windows are opened on the primary display (typically
set by the user in their operating system settings).  You can retrieve a list
of attached screens and select one manually if you prefer.  This is useful for
opening a fullscreen window on each screen::

    display = pyglet.canvas.get_display()
    screens = display.get_screens()
    windows = []
    for screen in screens:
        windows.append(window.Window(fullscreen=True, screen=screen))

Specifying a screen has no effect if the window is not fullscreen.

Specifying the OpenGL context properties
----------------------------------------

Each window has its own context which is created when the window is created.
You can specify the properties of the context before it is created
by creating a "template" configuration::

    from pyglet import gl
    # Create template config
    config = gl.Config()
    config.stencil_size = 8
    config.aux_buffers = 4
    # Create a window using this config
    win = window.Window(config=config)

To determine if a given configuration is supported, query the screen (see
above, "Working with multiple screens")::

    configs = screen.get_matching_configs(config)
    if not configs:
        # ... config is not supported
    else:
        win = window.Window(config=configs[0])

"""

import sys

import pyglet
from pyglet import gl
from pyglet import matrix
from pyglet.event import EventDispatcher
from pyglet.window import key
from pyglet.util import with_metaclass


_is_pyglet_doc_run = hasattr(sys, "is_pyglet_doc_run") and sys.is_pyglet_doc_run


class WindowException(Exception):
    """The root exception for all window-related errors."""
    pass


class NoSuchDisplayException(WindowException):
    """An exception indicating the requested display is not available."""
    pass


class NoSuchConfigException(WindowException):
    """An exception indicating the requested configuration is not
    available."""
    pass


class NoSuchScreenModeException(WindowException):
    """An exception indicating the requested screen resolution could not be
    met."""
    pass


class MouseCursorException(WindowException):
    """The root exception for all mouse cursor-related errors."""
    pass


class MouseCursor:
    """An abstract mouse cursor."""

    #: Indicates if the cursor is drawn
    #: using OpenGL, or natively.
    gl_drawable = True
    hw_drawable = False

    def draw(self, x, y):
        """Abstract render method.

        The cursor should be drawn with the "hot" spot at the given
        coordinates.  The projection is set to the pyglet default (i.e.,
        orthographic in window-space), however no other aspects of the
        state can be assumed.

        :Parameters:
            `x` : int
                X coordinate of the mouse pointer's hot spot.
            `y` : int
                Y coordinate of the mouse pointer's hot spot.

        """
        pass


class DefaultMouseCursor(MouseCursor):
<<<<<<< HEAD
    """The default mouse cursor set by the operating system."""
    drawable = False
=======
    """The default mouse cursor #sed by the operating system."""
    gl_drawable = False
    hw_drawable = True
>>>>>>> 4f2e2d6c


class ImageMouseCursor(MouseCursor):
    """A user-defined mouse cursor created from an image.

    Use this class to create your own mouse cursors and assign them
    to windows. Cursors can be drawn by OpenGL, or optionally passed
    to the OS to render natively. There are no restrictions on cursors
    drawn by OpenGL, but natively rendered cursors may have some
    platform limitations (such as color depth, or size). In general,
    reasonably sized cursors will render correctly
    """
    def __init__(self, image, hot_x=0, hot_y=0, acceleration=False):
        """Create a mouse cursor from an image.

        :Parameters:
            `image` : `pyglet.image.AbstractImage`
                Image to use for the mouse cursor.  It must have a
                valid ``texture`` attribute.
            `hot_x` : int
                X coordinate of the "hot" spot in the image relative to the
                image's anchor. May be clamped to the maximum image width
                if ``acceleration=True``.
            `hot_y` : int
                Y coordinate of the "hot" spot in the image, relative to the
                image's anchor. May be clamped to the maximum image height
                if ``acceleration=True``.
            `acceleration` : int
                If True, draw the cursor natively instead of usign OpenGL.
                The image may be downsampled or color reduced to fit the
                platform limitations.
        """
        self.texture = image.get_texture()
        self.hot_x = hot_x
        self.hot_y = hot_y

        self.gl_drawable = not acceleration
        self.hw_drawable = acceleration

    def draw(self, x, y):
        self.texture.blit(x - self.hot_x, y - self.hot_y, 0)


class Projection:
    """Abstract OpenGL projection."""

    def set(self, window_width, window_height, framebuffer_width, framebuffer_height):
        """Set the OpenGL projection

        Using the passed in Window and framebuffer sizes,
        set a desired orthographic or perspective projection.

        :Parameters:
            `window_width` : int
                The Window width
            `window_height` : int
                The Window height
            `framebuffer_width` : int
                The Window framebuffer width.
            `framebuffer_height` : int
                The Window framebuffer height.
        """
        raise NotImplementedError('abstract')


class Projection2D(Projection):
    """A 2D orthographic projection"""

    _view = None

    def set(self, window_width, window_height, framebuffer_width, framebuffer_height):
        width = max(1, window_width)
        height = max(1, window_height)

        gl.glViewport(0, 0, framebuffer_width, framebuffer_height)

        with pyglet.graphics.get_default_shader().uniform_buffers['WindowBlock'] as window_block:
            window_block.projection[:] = matrix.create_orthogonal(0, width, 0, height, -255, 255)
            if not self._view:
                # Set view to Identity Matrix
                self._view = matrix.Mat4()
                window_block.view[:] = self._view


class Projection3D(Projection):
    """A 3D perspective projection"""

    _view = None

    def __init__(self, fov=60, znear=0.1, zfar=255):
        """Create a 3D projection

        :Parameters:
            `fov` : float
                The field of vision. Defaults to 60.
            `znear` : float
                The near clipping plane. Defaults to 0.1.
            `zfar` : float
                The far clipping plane. Defaults to 255.
        """
        self.fov = fov
        self.znear = znear
        self.zfar = zfar

    def set(self, window_width, window_height, framebuffer_width, framebuffer_height):
        width = max(1, window_width)
        height = max(1, window_height)

        gl.glViewport(0, 0, framebuffer_width, framebuffer_height)

        with pyglet.graphics.get_default_shader().uniform_buffers['WindowBlock'] as window_block:
            window_block.projection[:] = matrix.create_perspective(0, width, 0, height, self.znear, self.zfar, self.fov)
            if not self._view:
                # Set view to Identity Matrix
                self._view = matrix.Mat4()
                window_block.view[:] = self._view


def _PlatformEventHandler(data):
    """Decorator for platform event handlers.

    Apply giving the platform-specific data needed by the window to associate
    the method with an event.  See platform-specific subclasses of this
    decorator for examples.

    The following attributes are set on the function, which is returned
    otherwise unchanged:

    _platform_event
        True
    _platform_event_data
        List of data applied to the function (permitting multiple decorators
        on the same method).
    """
    def _event_wrapper(f):
        f._platform_event = True
        if not hasattr(f, '_platform_event_data'):
            f._platform_event_data = []
        f._platform_event_data.append(data)
        return f

    return _event_wrapper


def _ViewEventHandler(f):
    f._view = True
    return f


class _WindowMetaclass(type):
    """Sets the _platform_event_names class variable on the window
    subclass.
    """

    def __init__(cls, name, bases, dict):
        cls._platform_event_names = set()
        for base in bases:
            if hasattr(base, '_platform_event_names'):
                cls._platform_event_names.update(base._platform_event_names)
        for name, func in dict.items():
            if hasattr(func, '_platform_event'):
                cls._platform_event_names.add(name)
        super(_WindowMetaclass, cls).__init__(name, bases, dict)


class BaseWindow(with_metaclass(_WindowMetaclass, EventDispatcher)):
    """Platform-independent application window.

    A window is a "heavyweight" object occupying operating system resources.
    The "client" or "content" area of a window is filled entirely with
    an OpenGL viewport.  Applications have no access to operating system
    widgets or controls; all rendering must be done via OpenGL.

    Windows may appear as floating regions or can be set to fill an entire
    screen (fullscreen).  When floating, windows may appear borderless or
    decorated with a platform-specific frame (including, for example, the
    title bar, minimize and close buttons, resize handles, and so on).

    While it is possible to set the location of a window, it is recommended
    that applications allow the platform to place it according to local
    conventions.  This will ensure it is not obscured by other windows,
    and appears on an appropriate screen for the user.

    To render into a window, you must first call `switch_to`, to make
    it the current OpenGL context.  If you use only one window in the
    application, there is no need to do this.
    """

    # Filled in by metaclass with the names of all methods on this (sub)class
    # that are platform event handlers.
    _platform_event_names = set()

    #: The default window style.
    WINDOW_STYLE_DEFAULT = None
    #: The window style for pop-up dialogs.
    WINDOW_STYLE_DIALOG = 'dialog'
    #: The window style for tool windows.
    WINDOW_STYLE_TOOL = 'tool'
    #: A window style without any decoration.
    WINDOW_STYLE_BORDERLESS = 'borderless'

    #: The default mouse cursor.
    CURSOR_DEFAULT = None
    #: A crosshair mouse cursor.
    CURSOR_CROSSHAIR = 'crosshair'
    #: A pointing hand mouse cursor.
    CURSOR_HAND = 'hand'
    #: A "help" mouse cursor; typically a question mark and an arrow.
    CURSOR_HELP = 'help'
    #: A mouse cursor indicating that the selected operation is not permitted.
    CURSOR_NO = 'no'
    #: A mouse cursor indicating the element can be resized.
    CURSOR_SIZE = 'size'
    #: A mouse cursor indicating the element can be resized from the top
    #: border.
    CURSOR_SIZE_UP = 'size_up'
    #: A mouse cursor indicating the element can be resized from the
    #: upper-right corner.
    CURSOR_SIZE_UP_RIGHT = 'size_up_right'
    #: A mouse cursor indicating the element can be resized from the right
    #: border.
    CURSOR_SIZE_RIGHT = 'size_right'
    #: A mouse cursor indicating the element can be resized from the lower-right
    #: corner.
    CURSOR_SIZE_DOWN_RIGHT = 'size_down_right'
    #: A mouse cursor indicating the element can be resized from the bottom
    #: border.
    CURSOR_SIZE_DOWN = 'size_down'
    #: A mouse cursor indicating the element can be resized from the lower-left
    #: corner.
    CURSOR_SIZE_DOWN_LEFT = 'size_down_left'
    #: A mouse cursor indicating the element can be resized from the left
    #: border.
    CURSOR_SIZE_LEFT = 'size_left'
    #: A mouse cursor indicating the element can be resized from the upper-left
    #: corner.
    CURSOR_SIZE_UP_LEFT = 'size_up_left'
    #: A mouse cursor indicating the element can be resized vertically.
    CURSOR_SIZE_UP_DOWN = 'size_up_down'
    #: A mouse cursor indicating the element can be resized horizontally.
    CURSOR_SIZE_LEFT_RIGHT = 'size_left_right'
    #: A text input mouse cursor (I-beam).
    CURSOR_TEXT = 'text'
    #: A "wait" mouse cursor; typically an hourglass or watch.
    CURSOR_WAIT = 'wait'
    #: The "wait" mouse cursor combined with an arrow.
    CURSOR_WAIT_ARROW = 'wait_arrow'

    #: True if the user has attempted to close the window.
    #:
    #: :deprecated: Windows are closed immediately by the default
    #:      :py:meth:`~pyglet.window.Window.on_close` handler when `pyglet.app.event_loop` is being
    #:      used.
    has_exit = False

    #: Window display contents validity.  The :py:mod:`pyglet.app` event loop
    #: examines every window each iteration and only dispatches the :py:meth:`~pyglet.window.Window.on_draw`
    #: event to windows that have `invalid` set.  By default, windows always
    #: have `invalid` set to ``True``.
    #:
    #: You can prevent redundant redraws by setting this variable to ``False``
    #: in the window's :py:meth:`~pyglet.window.Window.on_draw` handler, and setting it to True again in
    #: response to any events that actually do require a window contents
    #: update.
    #:
    #: :type: bool
    #: .. versionadded:: 1.1
    invalid = True

    # Instance variables accessible only via properties
    _width = None
    _height = None
    _caption = None
    _resizable = False
    _style = WINDOW_STYLE_DEFAULT
    _fullscreen = False
    _visible = False
    _vsync = False
    _file_drops = False
    _screen = None
    _config = None
    _context = None
    _projection = Projection2D()

    # Used to restore window size and position after fullscreen
    _windowed_size = None
    _windowed_location = None

    # Subclasses should update these after relevant events
    _mouse_cursor = DefaultMouseCursor()
    _mouse_x = 0
    _mouse_y = 0
    _mouse_visible = True
    _mouse_exclusive = False
    _mouse_in_window = False

    _event_queue = None
    _enable_event_queue = True     # overridden by EventLoop.
    _allow_dispatch_event = False  # controlled by dispatch_events stack frame

    # Class attributes
    _default_width = 960
    _default_height = 540

    def __init__(self,
                 width=None,
                 height=None,
                 caption=None,
                 resizable=False,
                 style=WINDOW_STYLE_DEFAULT,
                 fullscreen=False,
                 visible=True,
                 vsync=True,
                 file_drops=False,
                 display=None,
                 screen=None,
                 config=None,
                 context=None,
                 mode=None):
        """Create a window.

        All parameters are optional, and reasonable defaults are assumed
        where they are not specified.

        The `display`, `screen`, `config` and `context` parameters form
        a hierarchy of control: there is no need to specify more than
        one of these.  For example, if you specify `screen` the `display`
        will be inferred, and a default `config` and `context` will be
        created.

        `config` is a special case; it can be a template created by the
        user specifying the attributes desired, or it can be a complete
        `config` as returned from `Screen.get_matching_configs` or similar.

        The context will be active as soon as the window is created, as if
        `switch_to` was just called.

        :Parameters:
            `width` : int
                Width of the window, in pixels.  Defaults to 960, or the
                screen width if `fullscreen` is True.
            `height` : int
                Height of the window, in pixels.  Defaults to 540, or the
                screen height if `fullscreen` is True.
            `caption` : str or unicode
                Initial caption (title) of the window.  Defaults to
                ``sys.argv[0]``.
            `resizable` : bool
                If True, the window will be resizable.  Defaults to False.
            `style` : int
                One of the ``WINDOW_STYLE_*`` constants specifying the
                border style of the window.
            `fullscreen` : bool
                If True, the window will cover the entire screen rather
                than floating.  Defaults to False.
            `visible` : bool
                Determines if the window is visible immediately after
                creation.  Defaults to True.  Set this to False if you
                would like to change attributes of the window before
                having it appear to the user.
            `vsync` : bool
                If True, buffer flips are synchronised to the primary screen's
                vertical retrace, eliminating flicker.
            `display` : `Display`
                The display device to use.  Useful only under X11.
            `screen` : `Screen`
                The screen to use, if in fullscreen.
            `config` : `pyglet.gl.Config`
                Either a template from which to create a complete config,
                or a complete config.
            `context` : `pyglet.gl.Context`
                The context to attach to this window.  The context must
                not already be attached to another window.
            `mode` : `ScreenMode`
                The screen will be switched to this mode if `fullscreen` is
                True.  If None, an appropriate mode is selected to accomodate
                `width` and `height.`

        """
        EventDispatcher.__init__(self)
        self._event_queue = []

        if not display:
            display = pyglet.canvas.get_display()

        if not screen:
            screen = display.get_default_screen()

        if not config:
            for template_config in [gl.Config(double_buffer=True, depth_size=24, major_version=3, minor_version=3),
                                    gl.Config(double_buffer=True, depth_size=16, major_version=3, minor_version=3),
                                    None]:
                try:
                    config = screen.get_best_config(template_config)
                    break
                except NoSuchConfigException:
                    pass
            if not config:
                raise NoSuchConfigException('No standard config is available.')

        if not config.is_complete():
            config = screen.get_best_config(config)

        if not context:
            context = config.create_context(gl.current_context)

        # Set these in reverse order to above, to ensure we get user preference
        self._context = context
        self._config = self._context.config
        # XXX deprecate config's being screen-specific
        if hasattr(self._config, 'screen'):
            self._screen = self._config.screen
        else:
            self._screen = screen
        self._display = self._screen.display

        if fullscreen:
            if width is None and height is None:
                self._windowed_size = self._default_width, self._default_height
            width, height = self._set_fullscreen_mode(mode, width, height)
            if not self._windowed_size:
                self._windowed_size = width, height
        else:
            if width is None:
                width = self._default_width
            if height is None:
                height = self._default_height

        self._width = width
        self._height = height
        self._resizable = resizable
        self._fullscreen = fullscreen
        self._style = style
        if pyglet.options['vsync'] is not None:
            self._vsync = pyglet.options['vsync']
        else:
            self._vsync = vsync

        self._file_drops = file_drops
        self._caption = caption or sys.argv[0]

        from pyglet import app
        app.windows.add(self)
        self._create()

        self.switch_to()
        if visible:
            self.set_visible(True)
            self.activate()

    def __del__(self):
        # Always try to clean up the window when it is dereferenced.
        # Makes sure there are no dangling pointers or memory leaks.
        # If the window is already closed, pass silently.
        try:
            self.close()
        except:  # XXX  Avoid a NoneType error if already closed.
            pass

    def __repr__(self):
        return '%s(width=%d, height=%d)' % (self.__class__.__name__, self.width, self.height)

    def _create(self):
        raise NotImplementedError('abstract')

    def _recreate(self, changes):
        """Recreate the window with current attributes.

        :Parameters:
            `changes` : list of str
                List of attribute names that were changed since the last
                `_create` or `_recreate`.  For example, ``['fullscreen']``
                is given if the window is to be toggled to or from fullscreen.
        """
        raise NotImplementedError('abstract')

    def flip(self):
        """Swap the OpenGL front and back buffers.

        Call this method on a double-buffered window to update the
        visible display with the back buffer.  The contents of the back buffer
        is undefined after this operation.

        Windows are double-buffered by default.  This method is called
        automatically by `EventLoop` after the :py:meth:`~pyglet.window.Window.on_draw` event.
        """
        raise NotImplementedError('abstract')

    def switch_to(self):
        """Make this window the current OpenGL rendering context.

        Only one OpenGL context can be active at a time.  This method sets
        the current window's context to be current.  You should use this
        method in preference to `pyglet.gl.Context.set_current`, as it may
        perform additional initialisation functions.
        """
        raise NotImplementedError('abstract')

    def set_fullscreen(self, fullscreen=True, screen=None, mode=None,
                       width=None, height=None):
        """Toggle to or from fullscreen.

        After toggling fullscreen, the GL context should have retained its
        state and objects, however the buffers will need to be cleared and
        redrawn.

        If `width` and `height` are specified and `fullscreen` is True, the
        screen may be switched to a different resolution that most closely
        matches the given size.  If the resolution doesn't match exactly,
        a higher resolution is selected and the window will be centered
        within a black border covering the rest of the screen.

        :Parameters:
            `fullscreen` : bool
                True if the window should be made fullscreen, False if it
                should be windowed.
            `screen` : Screen
                If not None and fullscreen is True, the window is moved to the
                given screen.  The screen must belong to the same display as
                the window.
            `mode` : `ScreenMode`
                The screen will be switched to the given mode.  The mode must
                have been obtained by enumerating `Screen.get_modes`.  If
                None, an appropriate mode will be selected from the given
                `width` and `height`.
            `width` : int
                Optional width of the window.  If unspecified, defaults to the
                previous window size when windowed, or the screen size if
                fullscreen.

                .. versionadded:: 1.2
            `height` : int
                Optional height of the window.  If unspecified, defaults to
                the previous window size when windowed, or the screen size if
                fullscreen.

                .. versionadded:: 1.2
        """
        if (fullscreen == self._fullscreen and
            (screen is None or screen is self._screen) and
            (width is None or width == self._width) and
            (height is None or height == self._height)):
            return

        if not self._fullscreen:
            # Save windowed size
            self._windowed_size = self.get_size()
            self._windowed_location = self.get_location()

        if fullscreen and screen is not None:
            assert screen.display is self.display
            self._screen = screen

        self._fullscreen = fullscreen
        if self._fullscreen:
            self._width, self._height = self._set_fullscreen_mode(mode, width, height)
        else:
            self.screen.restore_mode()

            self._width, self._height = self._windowed_size
            if width is not None:
                self._width = width
            if height is not None:
                self._height = height

        self._recreate(['fullscreen'])

        if not self._fullscreen and self._windowed_location:
            # Restore windowed location.
            self.set_location(*self._windowed_location)

    def _set_fullscreen_mode(self, mode, width, height):
        if mode is not None:
            self.screen.set_mode(mode)
            if width is None:
                width = self.screen.width
            if height is None:
                height = self.screen.height
        elif width is not None or height is not None:
            if width is None:
                width = 0
            if height is None:
                height = 0
            mode = self.screen.get_closest_mode(width, height)
            if mode is not None:
                self.screen.set_mode(mode)
            elif self.screen.get_modes():
                # Only raise exception if mode switching is at all possible.
                raise NoSuchScreenModeException('No mode matching %dx%d' % (width, height))
        else:
            width = self.screen.width
            height = self.screen.height
        return width, height

    def on_resize(self, width, height):
        """A default resize event handler.

        This default handler updates the GL viewport to cover the entire
        window and sets the ``GL_PROJECTION`` matrix to be orthogonal in
        window space.  The bottom-left corner is (0, 0) and the top-right
        corner is the width and height of the window in pixels.

        Override this event handler with your own to create another
        projection, for example in perspective.
        """
        self._projection.set(width, height, *self.get_framebuffer_size())

    def on_close(self):
        """Default on_close handler."""
        self.has_exit = True
        from pyglet import app
        if app.event_loop.is_running:
            self.close()

    def on_key_press(self, symbol, modifiers):
        """Default on_key_press handler."""
        if symbol == key.ESCAPE and not (modifiers & ~(key.MOD_NUMLOCK |
                                                       key.MOD_CAPSLOCK |
                                                       key.MOD_SCROLLLOCK)):
            self.dispatch_event('on_close')

    def close(self):
        """Close the window.

        After closing the window, the GL context will be invalid.  The
        window instance cannot be reused once closed (see also `set_visible`).

        The `pyglet.app.EventLoop.on_window_close` event is dispatched on
        `pyglet.app.event_loop` when this method is called.
        """
        from pyglet import app
        if not self._context:
            return
        app.windows.remove(self)
        self._context.destroy()
        self._config = None
        self._context = None
        if app.event_loop:
            app.event_loop.dispatch_event('on_window_close', self)
        self._event_queue = []

    def draw_mouse_cursor(self):
        """Draw the custom mouse cursor.

        If the current mouse cursor has ``drawable`` set, this method
        is called before the buffers are flipped to render it.

        There is little need to override this method; instead, subclass
        :py:class:`MouseCursor` and provide your own
        :py:meth:`~MouseCursor.draw` method.
        """
        # Draw mouse cursor if set and visible.
<<<<<<< HEAD
=======
        # XXX leaves state in modelview regardless of starting state
        if self._mouse_cursor.gl_drawable and self._mouse_visible and self._mouse_in_window:
            gl.glMatrixMode(gl.GL_PROJECTION)
            gl.glPushMatrix()
            gl.glLoadIdentity()
            gl.glOrtho(0, self.width, 0, self.height, -1, 1)

            gl.glMatrixMode(gl.GL_MODELVIEW)
            gl.glPushMatrix()
            gl.glLoadIdentity()
>>>>>>> 4f2e2d6c

        if self._mouse_cursor.drawable and self._mouse_visible and self._mouse_in_window:
            # TODO: consider projection differences
            self._mouse_cursor.draw(self._mouse_x, self._mouse_y)

    # These properties provide read-only access to instance variables.
    @property
    def caption(self):
        """The window caption (title).  Read-only.

        :type: str
        """
        return self._caption

    @property
    def resizeable(self):
        """True if the window is resizable.  Read-only.

        :type: bool
        """
        return self._resizable

    @property
    def style(self):
        """The window style; one of the ``WINDOW_STYLE_*`` constants.
        Read-only.

        :type: int
        """
        return self._style

    @property
    def fullscreen(self):
        """True if the window is currently fullscreen.  Read-only.

        :type: bool
        """
        return self._fullscreen

    @property
    def visible(self):
        """True if the window is currently visible.  Read-only.

        :type: bool
        """
        return self._visible

    @property
    def vsync(self):
        """True if buffer flips are synchronised to the screen's vertical
        retrace.  Read-only.

        :type: bool
        """
        return self._vsync

    @property
    def display(self):
        """The display this window belongs to.  Read-only.

        :type: :py:class:`Display`
        """
        return self._display

    @property
    def screen(self):
        """The screen this window is fullscreen in.  Read-only.

        :type: :py:class:`Screen`
        """
        return self._screen

    @property
    def config(self):
        """A GL config describing the context of this window.  Read-only.

        :type: :py:class:`pyglet.gl.Config`
        """
        return self._config

    @property
    def context(self):
        """The OpenGL context attached to this window.  Read-only.

        :type: :py:class:`pyglet.gl.Context`
        """
        return self._context

    # These are the only properties that can be set
    @property
    def width(self):
        """The width of the window, in pixels.  Read-write.

        :type: int
        """
        return self.get_size()[0]

    @width.setter
    def width(self, new_width):
        self.set_size(new_width, self.height)

    @property
    def height(self):
        """The height of the window, in pixels.  Read-write.

        :type: int
        """
        return self.get_size()[1]

    @height.setter
    def height(self, new_height):
        self.set_size(self.width, new_height)

    @property
    def projection(self):
        """The OpenGL window projection. Read-write.

        The default window projection is orthographic (2D), but can
        be changed to a 3D or custom projection. Custom projections
        should subclass :py:class:`pyglet.window.Projection`. There
        are two default projection classes are also provided, which
        are :py:class:`pyglet.window.Projection3D` and
        :py:class:`pyglet.window.Projection3D`.

        :type: :py:class:`pyglet.window.Projection`
        """
        return self._projection

    @projection.setter
    def projection(self, projection):
        assert isinstance(projection, Projection)
        projection.set(self._width, self._height, *self.get_framebuffer_size())
        self._projection = projection

    def set_caption(self, caption):
        """Set the window's caption.

        The caption appears in the titlebar of the window, if it has one,
        and in the taskbar on Windows and many X11 window managers.

        :Parameters:
            `caption` : str or unicode
                The caption to set.

        """
        raise NotImplementedError('abstract')

    def set_minimum_size(self, width, height):
        """Set the minimum size of the window.

        Once set, the user will not be able to resize the window smaller
        than the given dimensions.  There is no way to remove the
        minimum size constraint on a window (but you could set it to 0,0).

        The behaviour is undefined if the minimum size is set larger than
        the current size of the window.

        The window size does not include the border or title bar.

        :Parameters:
            `width` : int
                Minimum width of the window, in pixels.
            `height` : int
                Minimum height of the window, in pixels.

        """
        raise NotImplementedError('abstract')

    def set_maximum_size(self, width, height):
        """Set the maximum size of the window.

        Once set, the user will not be able to resize the window larger
        than the given dimensions.  There is no way to remove the
        maximum size constraint on a window (but you could set it to a large
        value).

        The behaviour is undefined if the maximum size is set smaller than
        the current size of the window.

        The window size does not include the border or title bar.

        :Parameters:
            `width` : int
                Maximum width of the window, in pixels.
            `height` : int
                Maximum height of the window, in pixels.

        """
        raise NotImplementedError('abstract')

    def set_size(self, width, height):
        """Resize the window.

        The behaviour is undefined if the window is not resizable, or if
        it is currently fullscreen.

        The window size does not include the border or title bar.

        :Parameters:
            `width` : int
                New width of the window, in pixels.
            `height` : int
                New height of the window, in pixels.

        """
        raise NotImplementedError('abstract')

    def get_pixel_ratio(self):
        """Return the framebuffer/window size ratio.

        Some platforms and/or window systems support subpixel scaling,
        making the framebuffer size larger than the window size.
        Retina screens on OS X and Gnome on Linux are some examples.

        On a Retina systems the returned ratio would usually be 2.0 as a
        window of size 500 x 500 would have a frambuffer of 1000 x 1000.
        Fractional values between 1.0 and 2.0, as well as values above
        2.0 may also be encountered.

        :rtype: float
        :return: The framebuffer/window size ratio
        """
        return self.get_framebuffer_size()[0] / self.width

    def get_size(self):
        """Return the current size of the window.

        The window size does not include the border or title bar.

        :rtype: (int, int)
        :return: The width and height of the window, in pixels.
        """
        raise NotImplementedError('abstract')

    def get_framebuffer_size(self):
        """Return the size in actual pixels of the Window framebuffer.

        When using HiDPI screens, the size of the Window's framebuffer
        can be higher than that of the Window size requested. If you
        are performing operations that require knowing the actual number
        of pixels in the window, this method should be used instead of
        :py:func:`Window.get_size()`. For example, setting the Window
        projection or setting the glViewport size.

        :rtype: (int, int)
        :return: The width and height of the Window viewport, in pixels.
        """
        return self.get_size()

    def set_location(self, x, y):
        """Set the position of the window.

        :Parameters:
            `x` : int
                Distance of the left edge of the window from the left edge
                of the virtual desktop, in pixels.
            `y` : int
                Distance of the top edge of the window from the top edge of
                the virtual desktop, in pixels.

        """
        raise NotImplementedError('abstract')

    def get_location(self):
        """Return the current position of the window.

        :rtype: (int, int)
        :return: The distances of the left and top edges from their respective
            edges on the virtual desktop, in pixels.
        """
        raise NotImplementedError('abstract')

    def activate(self):
        """Attempt to restore keyboard focus to the window.

        Depending on the window manager or operating system, this may not
        be successful.  For example, on Windows XP an application is not
        allowed to "steal" focus from another application.  Instead, the
        window's taskbar icon will flash, indicating it requires attention.
        """
        raise NotImplementedError('abstract')

    def set_visible(self, visible=True):
        """Show or hide the window.

        :Parameters:
            `visible` : bool
                If True, the window will be shown; otherwise it will be
                hidden.

        """
        raise NotImplementedError('abstract')

    def minimize(self):
        """Minimize the window.
        """
        raise NotImplementedError('abstract')

    def maximize(self):
        """Maximize the window.

        The behaviour of this method is somewhat dependent on the user's
        display setup.  On a multi-monitor system, the window may maximize
        to either a single screen or the entire virtual desktop.
        """
        raise NotImplementedError('abstract')

    def set_vsync(self, vsync):
        """Enable or disable vertical sync control.

        When enabled, this option ensures flips from the back to the front
        buffer are performed only during the vertical retrace period of the
        primary display.  This can prevent "tearing" or flickering when
        the buffer is updated in the middle of a video scan.

        Note that LCD monitors have an analogous time in which they are not
        reading from the video buffer; while it does not correspond to
        a vertical retrace it has the same effect.

        Also note that with multi-monitor systems the secondary monitor
        cannot be synchronised to, so tearing and flicker cannot be avoided
        when the window is positioned outside of the primary display.

        :Parameters:
            `vsync` : bool
                If True, vsync is enabled, otherwise it is disabled.

        """
        raise NotImplementedError('abstract')

    def set_mouse_visible(self, visible=True):
        """Show or hide the mouse cursor.

        The mouse cursor will only be hidden while it is positioned within
        this window.  Mouse events will still be processed as usual.

        :Parameters:
            `visible` : bool
                If True, the mouse cursor will be visible, otherwise it
                will be hidden.

        """
        self._mouse_visible = visible
        self.set_mouse_platform_visible()

    def set_mouse_platform_visible(self, platform_visible=None):
        """Set the platform-drawn mouse cursor visibility.  This is called
        automatically after changing the mouse cursor or exclusive mode.

        Applications should not normally need to call this method, see
        `set_mouse_visible` instead.

        :Parameters:
            `platform_visible` : bool or None
                If None, sets platform visibility to the required visibility
                for the current exclusive mode and cursor type.  Otherwise,
                a bool value will override and force a visibility.

        """
        raise NotImplementedError()

    def set_mouse_cursor(self, cursor=None):
        """Change the appearance of the mouse cursor.

        The appearance of the mouse cursor is only changed while it is
        within this window.

        :Parameters:
            `cursor` : `MouseCursor`
                The cursor to set, or None to restore the default cursor.

        """
        if cursor is None:
            cursor = DefaultMouseCursor()
        self._mouse_cursor = cursor
        self.set_mouse_platform_visible()

    def set_exclusive_mouse(self, exclusive=True):
        """Hide the mouse cursor and direct all mouse events to this
        window.

        When enabled, this feature prevents the mouse leaving the window.  It
        is useful for certain styles of games that require complete control of
        the mouse.  The position of the mouse as reported in subsequent events
        is meaningless when exclusive mouse is enabled; you should only use
        the relative motion parameters ``dx`` and ``dy``.

        :Parameters:
            `exclusive` : bool
                If True, exclusive mouse is enabled, otherwise it is disabled.

        """
        raise NotImplementedError('abstract')

    def set_exclusive_keyboard(self, exclusive=True):
        """Prevent the user from switching away from this window using
        keyboard accelerators.

        When enabled, this feature disables certain operating-system specific
        key combinations such as Alt+Tab (Command+Tab on OS X).  This can be
        useful in certain kiosk applications, it should be avoided in general
        applications or games.

        :Parameters:
            `exclusive` : bool
                If True, exclusive keyboard is enabled, otherwise it is
                disabled.

        """
        raise NotImplementedError('abstract')

    def get_system_mouse_cursor(self, name):
        """Obtain a system mouse cursor.

        Use `set_mouse_cursor` to make the cursor returned by this method
        active.  The names accepted by this method are the ``CURSOR_*``
        constants defined on this class.

        :Parameters:
            `name` : str
                Name describing the mouse cursor to return.  For example,
                ``CURSOR_WAIT``, ``CURSOR_HELP``, etc.

        :rtype: `MouseCursor`
        :return: A mouse cursor which can be used with `set_mouse_cursor`.
        """
        raise NotImplementedError()

    def set_icon(self, *images):
        """Set the window icon.

        If multiple images are provided, one with an appropriate size
        will be selected (if the correct size is not provided, the image
        will be scaled).

        Useful sizes to provide are 16x16, 32x32, 64x64 (Mac only) and
        128x128 (Mac only).

        :Parameters:
            `images` : sequence of `pyglet.image.AbstractImage`
                List of images to use for the window icon.

        """
        pass

    @staticmethod
    def clear():
        """Clear the window.

        This is a convenience method for clearing the color and depth
        buffer.  The window must be the active context (see `switch_to`).
        """
        gl.glClear(gl.GL_COLOR_BUFFER_BIT | gl.GL_DEPTH_BUFFER_BIT)

    def dispatch_event(self, *args):
        if not self._enable_event_queue or self._allow_dispatch_event:
            super().dispatch_event(*args)
        else:
            self._event_queue.append(args)

    def dispatch_events(self):
        """Poll the operating system event queue for new events and call
        attached event handlers.

        This method is provided for legacy applications targeting pyglet 1.0,
        and advanced applications that must integrate their event loop
        into another framework.

        Typical applications should use `pyglet.app.run`.
        """
        raise NotImplementedError('abstract')

    # If documenting, show the event methods.  Otherwise, leave them out
    # as they are not really methods.
    if _is_pyglet_doc_run:
        def on_key_press(self, symbol, modifiers):
            """A key on the keyboard was pressed (and held down).

            Since pyglet 1.1 the default handler dispatches the :py:meth:`~pyglet.window.Window.on_close`
            event if the ``ESC`` key is pressed.

            :Parameters:
                `symbol` : int
                    The key symbol pressed.
                `modifiers` : int
                    Bitwise combination of the key modifiers active.

            :event:
            """

        def on_key_release(self, symbol, modifiers):
            """A key on the keyboard was released.

            :Parameters:
                `symbol` : int
                    The key symbol pressed.
                `modifiers` : int
                    Bitwise combination of the key modifiers active.

            :event:
            """

        def on_text(self, text):
            """The user input some text.

            Typically this is called after :py:meth:`~pyglet.window.Window.on_key_press` and before
            :py:meth:`~pyglet.window.Window.on_key_release`, but may also be called multiple times if the key
            is held down (key repeating); or called without key presses if
            another input method was used (e.g., a pen input).

            You should always use this method for interpreting text, as the
            key symbols often have complex mappings to their unicode
            representation which this event takes care of.

            :Parameters:
                `text` : unicode
                    The text entered by the user.

            :event:
            """

        def on_text_motion(self, motion):
            """The user moved the text input cursor.

            Typically this is called after :py:meth:`~pyglet.window.Window.on_key_press` and before
            :py:meth:`~pyglet.window.Window.on_key_release`, but may also be called multiple times if the key
            is help down (key repeating).

            You should always use this method for moving the text input cursor
            (caret), as different platforms have different default keyboard
            mappings, and key repeats are handled correctly.

            The values that `motion` can take are defined in
            :py:mod:`pyglet.window.key`:

            * MOTION_UP
            * MOTION_RIGHT
            * MOTION_DOWN
            * MOTION_LEFT
            * MOTION_NEXT_WORD
            * MOTION_PREVIOUS_WORD
            * MOTION_BEGINNING_OF_LINE
            * MOTION_END_OF_LINE
            * MOTION_NEXT_PAGE
            * MOTION_PREVIOUS_PAGE
            * MOTION_BEGINNING_OF_FILE
            * MOTION_END_OF_FILE
            * MOTION_BACKSPACE
            * MOTION_DELETE

            :Parameters:
                `motion` : int
                    The direction of motion; see remarks.

            :event:
            """

        def on_text_motion_select(self, motion):
            """The user moved the text input cursor while extending the
            selection.

            Typically this is called after :py:meth:`~pyglet.window.Window.on_key_press` and before
            :py:meth:`~pyglet.window.Window.on_key_release`, but may also be called multiple times if the key
            is help down (key repeating).

            You should always use this method for responding to text selection
            events rather than the raw :py:meth:`~pyglet.window.Window.on_key_press`, as different platforms
            have different default keyboard mappings, and key repeats are
            handled correctly.

            The values that `motion` can take are defined in :py:mod:`pyglet.window.key`:

            * MOTION_UP
            * MOTION_RIGHT
            * MOTION_DOWN
            * MOTION_LEFT
            * MOTION_NEXT_WORD
            * MOTION_PREVIOUS_WORD
            * MOTION_BEGINNING_OF_LINE
            * MOTION_END_OF_LINE
            * MOTION_NEXT_PAGE
            * MOTION_PREVIOUS_PAGE
            * MOTION_BEGINNING_OF_FILE
            * MOTION_END_OF_FILE

            :Parameters:
                `motion` : int
                    The direction of selection motion; see remarks.

            :event:
            """

        def on_mouse_motion(self, x, y, dx, dy):
            """The mouse was moved with no buttons held down.

            :Parameters:
                `x` : int
                    Distance in pixels from the left edge of the window.
                `y` : int
                    Distance in pixels from the bottom edge of the window.
                `dx` : int
                    Relative X position from the previous mouse position.
                `dy` : int
                    Relative Y position from the previous mouse position.

            :event:
            """

        def on_mouse_drag(self, x, y, dx, dy, buttons, modifiers):
            """The mouse was moved with one or more mouse buttons pressed.

            This event will continue to be fired even if the mouse leaves
            the window, so long as the drag buttons are continuously held down.

            :Parameters:
                `x` : int
                    Distance in pixels from the left edge of the window.
                `y` : int
                    Distance in pixels from the bottom edge of the window.
                `dx` : int
                    Relative X position from the previous mouse position.
                `dy` : int
                    Relative Y position from the previous mouse position.
                `buttons` : int
                    Bitwise combination of the mouse buttons currently pressed.
                `modifiers` : int
                    Bitwise combination of any keyboard modifiers currently
                    active.

            :event:
            """

        def on_mouse_press(self, x, y, button, modifiers):
            """A mouse button was pressed (and held down).

            :Parameters:
                `x` : int
                    Distance in pixels from the left edge of the window.
                `y` : int
                    Distance in pixels from the bottom edge of the window.
                `button` : int
                    The mouse button that was pressed.
                `modifiers` : int
                    Bitwise combination of any keyboard modifiers currently
                    active.

            :event:
            """

        def on_mouse_release(self, x, y, button, modifiers):
            """A mouse button was released.

            :Parameters:
                `x` : int
                    Distance in pixels from the left edge of the window.
                `y` : int
                    Distance in pixels from the bottom edge of the window.
                `button` : int
                    The mouse button that was released.
                `modifiers` : int
                    Bitwise combination of any keyboard modifiers currently
                    active.

            :event:
            """

        def on_mouse_scroll(self, x, y, scroll_x, scroll_y):
            """The mouse wheel was scrolled.

            Note that most mice have only a vertical scroll wheel, so
            `scroll_x` is usually 0.  An exception to this is the Apple Mighty
            Mouse, which has a mouse ball in place of the wheel which allows
            both `scroll_x` and `scroll_y` movement.

            :Parameters:
                `x` : int
                    Distance in pixels from the left edge of the window.
                `y` : int
                    Distance in pixels from the bottom edge of the window.
                `scroll_x` : int
                    Number of "clicks" towards the right (left if negative).
                `scroll_y` : int
                    Number of "clicks" upwards (downwards if negative).

            :event:
            """

        def on_close(self):
            """The user attempted to close the window.

            This event can be triggered by clicking on the "X" control box in
            the window title bar, or by some other platform-dependent manner.

            The default handler sets `has_exit` to ``True``.  In pyglet 1.1, if
            `pyglet.app.event_loop` is being used, `close` is also called,
            closing the window immediately.

            :event:
            """

        def on_mouse_enter(self, x, y):
            """The mouse was moved into the window.

            This event will not be triggered if the mouse is currently being
            dragged.

            :Parameters:
                `x` : int
                    Distance in pixels from the left edge of the window.
                `y` : int
                    Distance in pixels from the bottom edge of the window.

            :event:
            """

        def on_mouse_leave(self, x, y):
            """The mouse was moved outside of the window.

            This event will not be triggered if the mouse is currently being
            dragged.  Note that the coordinates of the mouse pointer will be
            outside of the window rectangle.

            :Parameters:
                `x` : int
                    Distance in pixels from the left edge of the window.
                `y` : int
                    Distance in pixels from the bottom edge of the window.

            :event:
            """

        def on_expose(self):
            """A portion of the window needs to be redrawn.

            This event is triggered when the window first appears, and any time
            the contents of the window is invalidated due to another window
            obscuring it.

            There is no way to determine which portion of the window needs
            redrawing.  Note that the use of this method is becoming
            increasingly uncommon, as newer window managers composite windows
            automatically and keep a backing store of the window contents.

            :event:
            """

        def on_resize(self, width, height):
            """The window was resized.

            The window will have the GL context when this event is dispatched;
            there is no need to call `switch_to` in this handler.

            :Parameters:
                `width` : int
                    The new width of the window, in pixels.
                `height` : int
                    The new height of the window, in pixels.

            :event:
            """

        def on_move(self, x, y):
            """The window was moved.

            :Parameters:
                `x` : int
                    Distance from the left edge of the screen to the left edge
                    of the window.
                `y` : int
                    Distance from the top edge of the screen to the top edge of
                    the window.  Note that this is one of few methods in pyglet
                    which use a Y-down coordinate system.

            :event:
            """

        def on_activate(self):
            """The window was activated.

            This event can be triggered by clicking on the title bar, bringing
            it to the foreground; or by some platform-specific method.

            When a window is "active" it has the keyboard focus.

            :event:
            """

        def on_deactivate(self):
            """The window was deactivated.

            This event can be triggered by clicking on another application
            window.  When a window is deactivated it no longer has the
            keyboard focus.

            :event:
            """

        def on_show(self):
            """The window was shown.

            This event is triggered when a window is restored after being
            minimised, or after being displayed for the first time.

            :event:
            """

        def on_hide(self):
            """The window was hidden.

            This event is triggered when a window is minimised or (on Mac OS X)
            hidden by the user.

            :event:
            """

        def on_context_lost(self):
            """The window's GL context was lost.

            When the context is lost no more GL methods can be called until it
            is recreated.  This is a rare event, triggered perhaps by the user
            switching to an incompatible video mode.  When it occurs, an
            application will need to reload all objects (display lists, texture
            objects, shaders) as well as restore the GL state.

            :event:
            """

        def on_context_state_lost(self):
            """The state of the window's GL context was lost.

            pyglet may sometimes need to recreate the window's GL context if
            the window is moved to another video device, or between fullscreen
            or windowed mode.  In this case it will try to share the objects
            (display lists, texture objects, shaders) between the old and new
            contexts.  If this is possible, only the current state of the GL
            context is lost, and the application should simply restore state.

            :event:
            """

        def on_file_drop(self, x, y, paths):
            """File(s) were dropped into the window, will return the position of the cursor and
            a list of paths to the files that were dropped.

            .. versionadded:: 1.5.1

            :event:
            """

        def on_draw(self):
            """The window contents must be redrawn.

            The `EventLoop` will dispatch this event when the window
            should be redrawn.  This will happen during idle time after
            any window events and after any scheduled functions were called.

            The window will already have the GL context, so there is no
            need to call `switch_to`.  The window's `flip` method will
            be called after this event, so your event handler should not.

            You should make no assumptions about the window contents when
            this event is triggered; a resize or expose event may have
            invalidated the framebuffer since the last time it was drawn.

            .. versionadded:: 1.1

            :event:
            """


BaseWindow.register_event_type('on_key_press')
BaseWindow.register_event_type('on_key_release')
BaseWindow.register_event_type('on_text')
BaseWindow.register_event_type('on_text_motion')
BaseWindow.register_event_type('on_text_motion_select')
BaseWindow.register_event_type('on_mouse_motion')
BaseWindow.register_event_type('on_mouse_drag')
BaseWindow.register_event_type('on_mouse_press')
BaseWindow.register_event_type('on_mouse_release')
BaseWindow.register_event_type('on_mouse_scroll')
BaseWindow.register_event_type('on_mouse_enter')
BaseWindow.register_event_type('on_mouse_leave')
BaseWindow.register_event_type('on_close')
BaseWindow.register_event_type('on_expose')
BaseWindow.register_event_type('on_resize')
BaseWindow.register_event_type('on_move')
BaseWindow.register_event_type('on_activate')
BaseWindow.register_event_type('on_deactivate')
BaseWindow.register_event_type('on_show')
BaseWindow.register_event_type('on_hide')
BaseWindow.register_event_type('on_context_lost')
BaseWindow.register_event_type('on_context_state_lost')
BaseWindow.register_event_type('on_file_drop')
BaseWindow.register_event_type('on_draw')


class FPSDisplay:
    """Display of a window's framerate.

    This is a convenience class to aid in profiling and debugging.  Typical
    usage is to create an `FPSDisplay` for each window, and draw the display
    at the end of the windows' :py:meth:`~pyglet.window.Window.on_draw` event handler::

        window = pyglet.window.Window()
        fps_display = FPSDisplay(window)

        @window.event
        def on_draw():
            # ... perform ordinary window drawing operations ...

            fps_display.draw()

    The style and position of the display can be modified via the :py:func:`~pyglet.text.Label`
    attribute.  Different text can be substituted by overriding the
    `set_fps` method.  The display can be set to update more or less often
    by setting the `update_period` attribute. Note: setting the `update_period`
    to a value smaller than your Window refresh rate will cause inaccurate readings.

    :Ivariables:
        `label` : Label
            The text label displaying the framerate.

    """

    #: Time in seconds between updates.
    #:
    #: :type: float
    update_period = 0.25

    def __init__(self, window, color=(127, 127, 127, 127), samples=60):
        from time import time
        from statistics import mean
        from collections import deque
        from pyglet.text import Label
        self._time = time
        self._mean = mean

        # Hook into the Window.flip method:
        self._window_flip, window.flip = window.flip, self._hook_flip
        self.label = Label('', x=10, y=10, font_size=24, bold=True, color=color)

        self._elapsed = 0.0
        self._last_time = time()
        self._delta_times = deque(maxlen=samples)

    def update(self):
        """Records a new data point at the current time. This method
        is called automatically when the window buffer is flipped.
        """
        t = self._time()
        delta = t - self._last_time
        self._elapsed += delta
        self._delta_times.append(delta)
        self._last_time = t

        if self._elapsed >= self.update_period:
            self._elapsed = 0
            self._set_fps_text(1 / self._mean(self._delta_times))

    def _set_fps_text(self, fps):
        """Set the label text for the given FPS estimation.

        Called by `update` every `update_period` seconds.

        :Parameters:
            `fps` : float
                Estimated framerate of the window.

        """
        self.label.text = '%.2f' % fps

    def draw(self):
        """Draw the label."""
        self.label.draw()

    def _hook_flip(self):
        self.update()
        self._window_flip()


if _is_pyglet_doc_run:
    # We are building documentation
    Window = BaseWindow
    Window.__name__ = 'Window'
    del BaseWindow

else:
    # Try to determine which platform to use.
    if pyglet.compat_platform == 'darwin':
        from pyglet.window.cocoa import CocoaWindow as Window
    elif pyglet.compat_platform in ('win32', 'cygwin'):
        from pyglet.window.win32 import Win32Window as Window
    else:
        from pyglet.window.xlib import XlibWindow as Window

# Create shadow window. (trickery is for circular import)
if not _is_pyglet_doc_run:
    pyglet.window = sys.modules[__name__]
    gl._create_shadow_window()<|MERGE_RESOLUTION|>--- conflicted
+++ resolved
@@ -190,14 +190,9 @@
 
 
 class DefaultMouseCursor(MouseCursor):
-<<<<<<< HEAD
-    """The default mouse cursor set by the operating system."""
-    drawable = False
-=======
     """The default mouse cursor #sed by the operating system."""
     gl_drawable = False
     hw_drawable = True
->>>>>>> 4f2e2d6c
 
 
 class ImageMouseCursor(MouseCursor):
@@ -850,21 +845,8 @@
         :py:meth:`~MouseCursor.draw` method.
         """
         # Draw mouse cursor if set and visible.
-<<<<<<< HEAD
-=======
-        # XXX leaves state in modelview regardless of starting state
+
         if self._mouse_cursor.gl_drawable and self._mouse_visible and self._mouse_in_window:
-            gl.glMatrixMode(gl.GL_PROJECTION)
-            gl.glPushMatrix()
-            gl.glLoadIdentity()
-            gl.glOrtho(0, self.width, 0, self.height, -1, 1)
-
-            gl.glMatrixMode(gl.GL_MODELVIEW)
-            gl.glPushMatrix()
-            gl.glLoadIdentity()
->>>>>>> 4f2e2d6c
-
-        if self._mouse_cursor.drawable and self._mouse_visible and self._mouse_in_window:
             # TODO: consider projection differences
             self._mouse_cursor.draw(self._mouse_x, self._mouse_y)
 
