from ctypes import *
from functools import lru_cache
import unicodedata

from pyglet import compat_platform

if compat_platform not in ('cygwin', 'win32'):
    raise ImportError('Not a win32 platform.')

import pyglet
from pyglet.window import BaseWindow, WindowException, MouseCursor
from pyglet.window import DefaultMouseCursor, _PlatformEventHandler, _ViewEventHandler
from pyglet.event import EventDispatcher
from pyglet.window import key, mouse

from pyglet.canvas.win32 import Win32Canvas

from pyglet.libs.win32 import _user32, _kernel32, _gdi32, _dwmapi, _shell32
from pyglet.libs.win32.constants import *
from pyglet.libs.win32.winkey import *
from pyglet.libs.win32.types import *

# symbol,ctrl -> motion mapping
_motion_map = {
    (key.UP, False): key.MOTION_UP,
    (key.RIGHT, False): key.MOTION_RIGHT,
    (key.DOWN, False): key.MOTION_DOWN,
    (key.LEFT, False): key.MOTION_LEFT,
    (key.RIGHT, True): key.MOTION_NEXT_WORD,
    (key.LEFT, True): key.MOTION_PREVIOUS_WORD,
    (key.HOME, False): key.MOTION_BEGINNING_OF_LINE,
    (key.END, False): key.MOTION_END_OF_LINE,
    (key.PAGEUP, False): key.MOTION_PREVIOUS_PAGE,
    (key.PAGEDOWN, False): key.MOTION_NEXT_PAGE,
    (key.HOME, True): key.MOTION_BEGINNING_OF_FILE,
    (key.END, True): key.MOTION_END_OF_FILE,
    (key.BACKSPACE, False): key.MOTION_BACKSPACE,
    (key.DELETE, False): key.MOTION_DELETE,
    (key.C, True): key.MOTION_COPY,
    (key.V, True): key.MOTION_PASTE
}


class Win32MouseCursor(MouseCursor):
    gl_drawable = False
    hw_drawable = True

    def __init__(self, cursor):
        self.cursor = cursor


# This is global state, we have to be careful not to set the same state twice,
# which will throw off the ShowCursor counter.
_win32_cursor_visible = True

Win32EventHandler = _PlatformEventHandler
ViewEventHandler = _ViewEventHandler


class Win32Window(BaseWindow):
    _window_class = None
    _hwnd = None
    _dc = None
    _wgl_context = None
    _tracking = False
    _hidden = False
    _has_focus = False

    _exclusive_keyboard = False
    _exclusive_keyboard_focus = True
    _exclusive_mouse = False
    _exclusive_mouse_focus = True
    _exclusive_mouse_screen = None
    _exclusive_mouse_lpos = None
    _exclusive_mouse_buttons = 0
    _mouse_platform_visible = True
    _pending_click = False
    _in_title_bar = False
    
    _keyboard_state = {0x02A: False, 0x036: False}  # For shift keys.

    _ws_style = 0
    _ex_ws_style = 0
    _minimum_size = None
    _maximum_size = None

    def __init__(self, *args, **kwargs):
        # Bind event handlers
        self._event_handlers = {}
        self._view_event_handlers = {}
        for func_name in self._platform_event_names:
            if not hasattr(self, func_name):
                continue
            func = getattr(self, func_name)
            for message in func._platform_event_data:
                if hasattr(func, '_view'):
                    self._view_event_handlers[message] = func
                else:
                    self._event_handlers[message] = func

        self._always_dwm = sys.getwindowsversion() >= (6, 2)
        self._interval = 0
        self._timer = None

        super(Win32Window, self).__init__(*args, **kwargs)

    def _recreate(self, changes):
        if 'context' in changes:
            self._wgl_context = None

        self._create()

    def _create(self):
        # Ensure style is set before determining width/height.
        if self._fullscreen:
            self._ws_style = WS_POPUP
            self._ex_ws_style = 0  # WS_EX_TOPMOST
        else:
            styles = {
                self.WINDOW_STYLE_DEFAULT: (WS_OVERLAPPEDWINDOW, 0),
                self.WINDOW_STYLE_DIALOG: (WS_OVERLAPPED | WS_CAPTION | WS_SYSMENU,
                                           WS_EX_DLGMODALFRAME),
                self.WINDOW_STYLE_TOOL: (WS_OVERLAPPED | WS_CAPTION | WS_SYSMENU,
                                         WS_EX_TOOLWINDOW),
                self.WINDOW_STYLE_BORDERLESS: (WS_POPUP, 0),
                self.WINDOW_STYLE_TRANSPARENT: (WS_OVERLAPPEDWINDOW,
                                                WS_EX_LAYERED),
                self.WINDOW_STYLE_OVERLAY: (WS_POPUP,
                                            WS_EX_LAYERED | WS_EX_TRANSPARENT)
            }
            self._ws_style, self._ex_ws_style = styles[self._style]

        if self._resizable and not self._fullscreen:
            self._ws_style |= WS_THICKFRAME
        else:
            self._ws_style &= ~(WS_THICKFRAME | WS_MAXIMIZEBOX)

        self._dpi = self._screen.get_dpi()
        self._scale = self._dpi / USER_DEFAULT_SCREEN_DPI

        if self._fullscreen:
            width = self.screen.width
            height = self.screen.height
        else:
            if pyglet.options["scale_with_dpi"]:
                if self._scale > 1.0:
                    self._width = int(self._width * self._scale)
                    self._height = int(self._height * self._scale)

            width, height = \
                self._client_to_window_size(self._width, self._height, self._dpi)

        if not self._window_class:
            module = _kernel32.GetModuleHandleW(None)
            white = _gdi32.GetStockObject(WHITE_BRUSH)
            black = _gdi32.GetStockObject(BLACK_BRUSH)
            self._window_class = WNDCLASS()
            self._window_class.lpszClassName = u'GenericAppClass%d' % id(self)
            self._window_class.lpfnWndProc = WNDPROC(
                self._get_window_proc(self._event_handlers))
            self._window_class.style = CS_VREDRAW | CS_HREDRAW | CS_OWNDC
            self._window_class.hInstance = 0
            self._window_class.hIcon = _user32.LoadImageW(module, MAKEINTRESOURCE(1), IMAGE_ICON,
                                                          0, 0, LR_DEFAULTSIZE | LR_SHARED)
            self._window_class.hbrBackground = black
            self._window_class.lpszMenuName = None
            self._window_class.cbClsExtra = 0
            self._window_class.cbWndExtra = 0
            _user32.RegisterClassW(byref(self._window_class))

            self._view_window_class = WNDCLASS()
            self._view_window_class.lpszClassName = \
                u'GenericViewClass%d' % id(self)
            self._view_window_class.lpfnWndProc = WNDPROC(
                self._get_window_proc(self._view_event_handlers))
            self._view_window_class.style = 0
            self._view_window_class.hInstance = 0
            self._view_window_class.hIcon = 0
            self._view_window_class.hbrBackground = white
            self._view_window_class.lpszMenuName = None
            self._view_window_class.cbClsExtra = 0
            self._view_window_class.cbWndExtra = 0
            _user32.RegisterClassW(byref(self._view_window_class))

        if not self._hwnd:
            self._hwnd = _user32.CreateWindowExW(
                self._ex_ws_style,
                self._window_class.lpszClassName,
                u'',
                self._ws_style,
                CW_USEDEFAULT,
                CW_USEDEFAULT,
                width,
                height,
                0,
                0,
                self._window_class.hInstance,
                0)

            # View Hwnd is for the client area so certain events (mouse events) don't trigger outside of area.
            self._view_hwnd = _user32.CreateWindowExW(
                0,
                self._view_window_class.lpszClassName,
                u'',
                WS_CHILD | WS_VISIBLE,
                0, 0, 0, 0,
                self._hwnd,
                0,
                self._view_window_class.hInstance,
                0)

            self._dc = _user32.GetDC(self._view_hwnd)

            # Only allow files being dropped if specified.
            if self._file_drops:
                # Allows UAC to not block the drop files request if low permissions. All 3 must be set.
                if WINDOWS_7_OR_GREATER:
                    _user32.ChangeWindowMessageFilterEx(self._hwnd, WM_DROPFILES, MSGFLT_ALLOW, None)
                    _user32.ChangeWindowMessageFilterEx(self._hwnd, WM_COPYDATA, MSGFLT_ALLOW, None)
                    _user32.ChangeWindowMessageFilterEx(self._hwnd, WM_COPYGLOBALDATA, MSGFLT_ALLOW, None)

                _shell32.DragAcceptFiles(self._hwnd, True)

            # Set the raw keyboard to handle shift state. This is required as legacy events cannot handle shift states
            # when both keys are used together. View Hwnd as none changes focus to follow keyboard.
            raw_keyboard = RAWINPUTDEVICE(0x01, 0x06, 0, None)
            if not _user32.RegisterRawInputDevices(
                    byref(raw_keyboard), 1, sizeof(RAWINPUTDEVICE)):
                print("Warning: Failed to unregister raw input keyboard.")
        else:
            # Window already exists, update it with new style

            # We need to hide window here, otherwise Windows forgets
            # to redraw the whole screen after leaving fullscreen.
            _user32.ShowWindow(self._hwnd, SW_HIDE)

            _user32.SetWindowLongW(self._hwnd,
                                   GWL_STYLE,
                                   self._ws_style)
            _user32.SetWindowLongW(self._hwnd,
                                   GWL_EXSTYLE,
                                   self._ex_ws_style)

        # Position and size window
        if self._fullscreen:
            hwnd_after = HWND_TOPMOST if self.style == "overlay" else HWND_NOTOPMOST
            _user32.SetWindowPos(self._hwnd, hwnd_after,
                                 self._screen.x, self._screen.y, width, height, SWP_FRAMECHANGED)
        elif False:  # TODO location not in pyglet API
            x, y = self._client_to_window_pos(*factory.get_location())
            _user32.SetWindowPos(self._hwnd, HWND_NOTOPMOST,
                                 x, y, width, height, SWP_FRAMECHANGED)
        elif self.style == 'transparent' or self.style == "overlay":
            _user32.SetLayeredWindowAttributes(self._hwnd, 0, 254, LWA_ALPHA)
            if self.style == "overlay":
                _user32.SetWindowPos(self._hwnd, HWND_TOPMOST, 0,
                                     0, width, height, SWP_NOMOVE | SWP_NOSIZE)
        else:
            _user32.SetWindowPos(self._hwnd, HWND_NOTOPMOST,
                                 0, 0, width, height, SWP_NOMOVE | SWP_FRAMECHANGED)

        self._update_view_location(self._width, self._height)

        # Context must be created after window is created.
        if not self._wgl_context:
            self.canvas = Win32Canvas(self.display, self._view_hwnd, self._dc)
            self.context.attach(self.canvas)
            self._wgl_context = self.context._context

        self.switch_to()

        self.set_caption(self._caption)
        self.set_vsync(self._vsync)

        if self._visible:
            self.set_visible()
            # Might need resize event if going from fullscreen to fullscreen
            self.dispatch_event('on_resize', self._width, self._height)
            self.dispatch_event('on_expose')

    def _update_view_location(self, width, height):
        if self._fullscreen:
            x = (self.screen.width - width) // 2
            y = (self.screen.height - height) // 2
        else:
            x = y = 0
        _user32.SetWindowPos(self._view_hwnd, 0,
                             x, y, width, height, SWP_NOZORDER | SWP_NOOWNERZORDER)

    def close(self):
        if not self._hwnd:
            super(Win32Window, self).close()
            return

        self.set_mouse_platform_visible(True)

        _user32.DestroyWindow(self._hwnd)
        _user32.UnregisterClassW(self._view_window_class.lpszClassName, 0)
        _user32.UnregisterClassW(self._window_class.lpszClassName, 0)

        self._window_class = None
        self._view_window_class = None
        self._view_event_handlers.clear()
        self._event_handlers.clear()
        self._hwnd = None
        self._dc = None
        self._wgl_context = None
        super(Win32Window, self).close()

    def _dwm_composition_enabled(self):
        """ Checks if Windows DWM is enabled (Windows Vista+)
            Note: Always on for Windows 8+
        """
        is_enabled = c_int()
        _dwmapi.DwmIsCompositionEnabled(byref(is_enabled))
        return is_enabled.value

    def _get_vsync(self):
        return bool(self._interval)

    vsync = property(_get_vsync)  # overrides BaseWindow property

    def set_vsync(self, vsync):
        if pyglet.options['vsync'] is not None:
            vsync = pyglet.options['vsync']

        self._interval = vsync

        if not self._fullscreen:
            # Disable interval if composition is enabled to avoid conflict with DWM.
            if self._always_dwm or self._dwm_composition_enabled():
                vsync = 0

        self.context.set_vsync(vsync)

    def switch_to(self):
        self.context.set_current()

    def update_transparency(self):
        region = _gdi32.CreateRectRgn(0, 0, -1, -1)
        bb = DWM_BLURBEHIND()
        bb.dwFlags = DWM_BB_ENABLE | DWM_BB_BLURREGION
        bb.hRgnBlur = region
        bb.fEnable = True

        _dwmapi.DwmEnableBlurBehindWindow(self._hwnd, ctypes.byref(bb))
        _gdi32.DeleteObject(region)

    def flip(self):
        self.draw_mouse_cursor()

        if not self._fullscreen:
            if self._always_dwm or self._dwm_composition_enabled():
                if self._interval:
                    _dwmapi.DwmFlush()

        if self.style in ('overlay', 'transparent'):
            self.update_transparency()

        self.context.flip()

    def set_location(self, x, y):
        x, y = self._client_to_window_pos(x, y)
        _user32.SetWindowPos(self._hwnd, 0, x, y, 0, 0,
                             (SWP_NOZORDER |
                              SWP_NOSIZE |
                              SWP_NOOWNERZORDER))

    def get_location(self):
        rect = RECT()
        _user32.GetClientRect(self._hwnd, byref(rect))
        point = POINT()
        point.x = rect.left
        point.y = rect.top
        _user32.ClientToScreen(self._hwnd, byref(point))
        return point.x, point.y

    def set_size(self, width, height):
<<<<<<< HEAD
        if self._fullscreen:
            raise WindowException('Cannot set size of fullscreen window.')
        width, height = self._client_to_window_size_dpi(width, height)
=======
        super().set_size(width, height)
        width, height = self._client_to_window_size(width, height)
>>>>>>> 897c0162
        _user32.SetWindowPos(self._hwnd, 0, 0, 0, width, height,
                             (SWP_NOZORDER | SWP_NOMOVE | SWP_NOOWNERZORDER))
        self.dispatch_event('on_resize', self._width, self._height)

    def get_size(self):
        # rect = RECT()
        # _user32.GetClientRect(self._hwnd, byref(rect))
        # return rect.right - rect.left, rect.bottom - rect.top
        return self._width, self._height

    def set_minimum_size(self, width, height):
        self._minimum_size = width, height

    def set_maximum_size(self, width, height):
        self._maximum_size = width, height

    def activate(self):
        _user32.SetForegroundWindow(self._hwnd)

    def set_visible(self, visible=True):
        if visible:
            insertAfter = HWND_TOP
            _user32.SetWindowPos(self._hwnd, insertAfter, 0, 0, 0, 0,
                                 SWP_NOMOVE | SWP_NOSIZE | SWP_SHOWWINDOW)
            self.dispatch_event('on_resize', self._width, self._height)
            self.activate()
            self.dispatch_event('on_show')
        else:
            _user32.ShowWindow(self._hwnd, SW_HIDE)
            self.dispatch_event('on_hide')
        self._visible = visible
        self.set_mouse_platform_visible()

    def minimize(self):
        _user32.ShowWindow(self._hwnd, SW_MINIMIZE)

    def maximize(self):
        _user32.ShowWindow(self._hwnd, SW_MAXIMIZE)

    def get_window_screen(self):
        """ Gets the current screen the window is on.
            If between monitors will retrieve the screen with the most screen space.
        """
        handle = _user32.MonitorFromWindow(self._hwnd, MONITOR_DEFAULTTONEAREST)
        return [screen for screen in self.display.get_screens() if screen._handle == handle][0]

    def set_caption(self, caption):
        self._caption = caption
        _user32.SetWindowTextW(self._hwnd, c_wchar_p(caption))

    def set_mouse_platform_visible(self, platform_visible=None):
        if platform_visible is None:
            platform_visible = (self._mouse_visible and
                                not self._exclusive_mouse and
                                (not self._mouse_cursor.gl_drawable or self._mouse_cursor.hw_drawable)) or \
                               (not self._mouse_in_window or
                                not self._has_focus)

        if platform_visible and self._mouse_cursor.hw_drawable:
            if isinstance(self._mouse_cursor, Win32MouseCursor):
                cursor = self._mouse_cursor.cursor
            elif isinstance(self._mouse_cursor, DefaultMouseCursor):
                cursor = _user32.LoadCursorW(None, MAKEINTRESOURCE(IDC_ARROW))
            else:
                cursor = self._create_cursor_from_image(self._mouse_cursor)

            _user32.SetClassLongPtrW(self._view_hwnd, GCL_HCURSOR, cursor)
            _user32.SetCursor(cursor)

        if platform_visible == self._mouse_platform_visible:
            return

        self._set_cursor_visibility(platform_visible)

        self._mouse_platform_visible = platform_visible

    def _set_cursor_visibility(self, platform_visible):
        # Avoid calling ShowCursor with the current visibility (which would
        # push the counter too far away from zero).
        global _win32_cursor_visible
        if _win32_cursor_visible != platform_visible:
            _user32.ShowCursor(platform_visible)
            _win32_cursor_visible = platform_visible

    def _update_clipped_cursor(self):
        # Clip to client area, to prevent large mouse movements taking
        # it outside the client area.
        if self._in_title_bar or self._pending_click:
            return

        rect = RECT()
        _user32.GetClientRect(self._view_hwnd, byref(rect))
        _user32.MapWindowPoints(self._view_hwnd, HWND_DESKTOP,
                                byref(rect), 2)

        # For some reason borders can be off 1 pixel, allowing cursor into frame/minimize/exit buttons?
        rect.top += 1
        rect.left += 1
        rect.right -= 1
        rect.bottom -= 1

        _user32.ClipCursor(byref(rect))

    def set_exclusive_mouse(self, exclusive=True):
        if self._exclusive_mouse == exclusive and \
                self._exclusive_mouse_focus == self._has_focus:
            return

        # Mouse: UsagePage = 1, Usage = 2
        raw_mouse = RAWINPUTDEVICE(0x01, 0x02, 0, None)
        if not exclusive:
            raw_mouse.dwFlags = RIDEV_REMOVE
            raw_mouse.hwndTarget = None

        if not _user32.RegisterRawInputDevices(
                byref(raw_mouse), 1, sizeof(RAWINPUTDEVICE)):
            if exclusive:
                raise WindowException("Cannot enter mouse exclusive mode.")

        self._exclusive_mouse_buttons = 0
        if exclusive and self._has_focus:
            self._update_clipped_cursor()
        else:
            # Release clip
            _user32.ClipCursor(None)

        self._exclusive_mouse = exclusive
        self._exclusive_mouse_focus = self._has_focus
        self.set_mouse_platform_visible(not exclusive)

    def set_mouse_position(self, x, y, absolute=False):
        if not absolute:
            rect = RECT()
            _user32.GetClientRect(self._view_hwnd, byref(rect))
            _user32.MapWindowPoints(self._view_hwnd, HWND_DESKTOP, byref(rect), 2)

            x = x + rect.left
            y = rect.top + (rect.bottom - rect.top) - y

        _user32.SetCursorPos(x, y)

    def set_exclusive_keyboard(self, exclusive=True):
        if self._exclusive_keyboard == exclusive and \
                self._exclusive_keyboard_focus == self._has_focus:
            return

        if exclusive and self._has_focus:
            _user32.RegisterHotKey(self._hwnd, 0, WIN32_MOD_ALT, VK_TAB)
        elif self._exclusive_keyboard and not exclusive:
            _user32.UnregisterHotKey(self._hwnd, 0)

        self._exclusive_keyboard = exclusive
        self._exclusive_keyboard_focus = self._has_focus

    def get_system_mouse_cursor(self, name):
        if name == self.CURSOR_DEFAULT:
            return DefaultMouseCursor()

        names = {
            self.CURSOR_CROSSHAIR: IDC_CROSS,
            self.CURSOR_HAND: IDC_HAND,
            self.CURSOR_HELP: IDC_HELP,
            self.CURSOR_NO: IDC_NO,
            self.CURSOR_SIZE: IDC_SIZEALL,
            self.CURSOR_SIZE_UP: IDC_SIZENS,
            self.CURSOR_SIZE_UP_RIGHT: IDC_SIZENESW,
            self.CURSOR_SIZE_RIGHT: IDC_SIZEWE,
            self.CURSOR_SIZE_DOWN_RIGHT: IDC_SIZENWSE,
            self.CURSOR_SIZE_DOWN: IDC_SIZENS,
            self.CURSOR_SIZE_DOWN_LEFT: IDC_SIZENESW,
            self.CURSOR_SIZE_LEFT: IDC_SIZEWE,
            self.CURSOR_SIZE_UP_LEFT: IDC_SIZENWSE,
            self.CURSOR_SIZE_UP_DOWN: IDC_SIZENS,
            self.CURSOR_SIZE_LEFT_RIGHT: IDC_SIZEWE,
            self.CURSOR_TEXT: IDC_IBEAM,
            self.CURSOR_WAIT: IDC_WAIT,
            self.CURSOR_WAIT_ARROW: IDC_APPSTARTING,
        }
        if name not in names:
            raise RuntimeError('Unknown cursor name "%s"' % name)
        cursor = _user32.LoadCursorW(None, MAKEINTRESOURCE(names[name]))
        return Win32MouseCursor(cursor)

    def set_icon(self, *images):
        # XXX Undocumented AFAICT, but XP seems happy to resize an image
        # of any size, so no scaling necessary.

        def best_image(width, height):
            # A heuristic for finding closest sized image to required size.
            image = images[0]
            for img in images:
                if img.width == width and img.height == height:
                    # Exact match always used
                    return img
                elif img.width >= width and \
                        img.width * img.height > image.width * image.height:
                    # At least wide enough, and largest area
                    image = img
            return image

        def get_icon(image):
            # Alpha-blended icon: see http://support.microsoft.com/kb/318876
            format = 'BGRA'
            pitch = len(format) * image.width

            header = BITMAPV5HEADER()
            header.bV5Size = sizeof(header)
            header.bV5Width = image.width
            header.bV5Height = image.height
            header.bV5Planes = 1
            header.bV5BitCount = 32
            header.bV5Compression = BI_BITFIELDS
            header.bV5RedMask = 0x00ff0000
            header.bV5GreenMask = 0x0000ff00
            header.bV5BlueMask = 0x000000ff
            header.bV5AlphaMask = 0xff000000

            hdc = _user32.GetDC(None)
            dataptr = c_void_p()
            bitmap = _gdi32.CreateDIBSection(hdc, byref(header), DIB_RGB_COLORS,
                                             byref(dataptr), None, 0)
            _user32.ReleaseDC(None, hdc)

            image = image.get_image_data()
            data = image.get_data(format, pitch)
            memmove(dataptr, data, len(data))

            mask = _gdi32.CreateBitmap(image.width, image.height, 1, 1, None)

            iconinfo = ICONINFO()
            iconinfo.fIcon = True
            iconinfo.hbmMask = mask
            iconinfo.hbmColor = bitmap
            icon = _user32.CreateIconIndirect(byref(iconinfo))

            _gdi32.DeleteObject(mask)
            _gdi32.DeleteObject(bitmap)

            return icon

        # Set large icon
        image = best_image(_user32.GetSystemMetrics(SM_CXICON),
                           _user32.GetSystemMetrics(SM_CYICON))
        icon = get_icon(image)
        _user32.SetClassLongPtrW(self._hwnd, GCL_HICON, icon)

        # Set small icon
        image = best_image(_user32.GetSystemMetrics(SM_CXSMICON),
                           _user32.GetSystemMetrics(SM_CYSMICON))
        icon = get_icon(image)
        _user32.SetClassLongPtrW(self._hwnd, GCL_HICONSM, icon)

    @lru_cache()
    def _create_cursor_from_image(self, cursor):
        """Creates platform cursor from an ImageCursor instance."""
        fmt = 'BGRA'
        image = cursor.texture
        pitch = len(fmt) * image.width

        header = BITMAPINFOHEADER()
        header.biSize = sizeof(header)
        header.biWidth = image.width
        header.biHeight = image.height
        header.biPlanes = 1
        header.biBitCount = 32

        hdc = _user32.GetDC(None)
        dataptr = c_void_p()
        bitmap = _gdi32.CreateDIBSection(hdc, byref(header), DIB_RGB_COLORS,
                                         byref(dataptr), None, 0)
        _user32.ReleaseDC(None, hdc)

        image = image.get_image_data()
        data = image.get_data(fmt, pitch)
        memmove(dataptr, data, len(data))

        mask = _gdi32.CreateBitmap(image.width, image.height, 1, 1, None)

        iconinfo = ICONINFO()
        iconinfo.fIcon = False
        iconinfo.hbmMask = mask
        iconinfo.hbmColor = bitmap
        iconinfo.xHotspot = int(cursor.hot_x)
        iconinfo.yHotspot = int(image.height - cursor.hot_y)
        icon = _user32.CreateIconIndirect(byref(iconinfo))

        _gdi32.DeleteObject(mask)
        _gdi32.DeleteObject(bitmap)

        return icon

    # Private util
    def _client_to_window_size(self, width, height, dpi):
        """This returns the true window size factoring in styles, borders, title bars"""
        rect = RECT()
        rect.left = 0
        rect.top = 0
        rect.right = width
        rect.bottom = height

        if WINDOWS_10_ANNIVERSARY_UPDATE_OR_GREATER:
            _user32.AdjustWindowRectExForDpi(byref(rect),
                self._ws_style, False, self._ex_ws_style, dpi)
        else:
            _user32.AdjustWindowRectEx(byref(rect),
                self._ws_style, False, self._ex_ws_style)

        return rect.right - rect.left, rect.bottom - rect.top


    def _client_to_window_size_dpi(self, width, height):
        """ This returns the true window size factoring in styles, borders, title bars.
            Retrieves DPI directly from the Window hwnd, used after window creation.
        """
        rect = RECT()
        rect.left = 0
        rect.top = 0
        rect.right = width
        rect.bottom = height

        if WINDOWS_10_ANNIVERSARY_UPDATE_OR_GREATER:
            _user32.AdjustWindowRectExForDpi(byref(rect),
                self._ws_style, False, self._ex_ws_style, _user32.GetDpiForWindow(self._hwnd))
        else:
            _user32.AdjustWindowRectEx(byref(rect),
                self._ws_style, False, self._ex_ws_style)

        return rect.right - rect.left, rect.bottom - rect.top

    def _client_to_window_pos(self, x, y):
        rect = RECT()
        rect.left = x
        rect.top = y
        _user32.AdjustWindowRectEx(byref(rect),
            self._ws_style, False, self._ex_ws_style)

        if WINDOWS_10_ANNIVERSARY_UPDATE_OR_GREATER:
            _user32.AdjustWindowRectExForDpi(byref(rect),
                self._ws_style, False, self._ex_ws_style, _user32.GetDpiForWindow(self._hwnd))
        else:
            _user32.AdjustWindowRectEx(byref(rect),
                self._ws_style, False, self._ex_ws_style)
        return rect.left, rect.top

    # Event dispatching

    def dispatch_events(self):
        """Legacy or manual dispatch."""
        from pyglet import app
        app.platform_event_loop.start()
        self._allow_dispatch_event = True
        self.dispatch_pending_events()

        msg = MSG()
        while _user32.PeekMessageW(byref(msg), 0, 0, 0, PM_REMOVE):
            _user32.TranslateMessage(byref(msg))
            _user32.DispatchMessageW(byref(msg))
        self._allow_dispatch_event = False

    def dispatch_pending_events(self):
        """Legacy or manual dispatch."""
        while self._event_queue:
            event = self._event_queue.pop(0)
            if type(event[0]) is str:
                # pyglet event
                EventDispatcher.dispatch_event(self, *event)
            else:
                # win32 event
                event[0](*event[1:])

    def _get_window_proc(self, event_handlers):
        def f(hwnd, msg, wParam, lParam):
            event_handler = event_handlers.get(msg, None)
            result = None
            if event_handler:
                if self._allow_dispatch_event or not self._enable_event_queue:
                    result = event_handler(msg, wParam, lParam)
                else:
                    result = 0
                    self._event_queue.append((event_handler, msg,
                                              wParam, lParam))
            if result is None:
                result = _user32.DefWindowProcW(hwnd, msg, wParam, lParam)
            return result

        return f

    # Event handlers

    def _get_modifiers(self, key_lParam=0):
        modifiers = 0
        if self._keyboard_state[0x036] or self._keyboard_state[0x02A]:
            modifiers |= key.MOD_SHIFT
        if _user32.GetKeyState(VK_CONTROL) & 0xff00:
            modifiers |= key.MOD_CTRL
        if _user32.GetKeyState(VK_LWIN) & 0xff00:
            modifiers |= key.MOD_WINDOWS
        if _user32.GetKeyState(VK_CAPITAL) & 0x00ff:  # toggle
            modifiers |= key.MOD_CAPSLOCK
        if _user32.GetKeyState(VK_NUMLOCK) & 0x00ff:  # toggle
            modifiers |= key.MOD_NUMLOCK
        if _user32.GetKeyState(VK_SCROLL) & 0x00ff:  # toggle
            modifiers |= key.MOD_SCROLLLOCK

        if key_lParam:
            if key_lParam & (1 << 29):
                modifiers |= key.MOD_ALT
        elif _user32.GetKeyState(VK_MENU) < 0:
            modifiers |= key.MOD_ALT
        return modifiers

    @staticmethod
    def _get_location(lParam):
        x = c_int16(lParam & 0xffff).value
        y = c_int16(lParam >> 16).value
        return x, y

    @Win32EventHandler(WM_KEYDOWN)
    @Win32EventHandler(WM_KEYUP)
    @Win32EventHandler(WM_SYSKEYDOWN)
    @Win32EventHandler(WM_SYSKEYUP)
    def _event_key(self, msg, wParam, lParam):
        repeat = False
        if lParam & (1 << 30):
            if msg not in (WM_KEYUP, WM_SYSKEYUP):
                repeat = True
            ev = 'on_key_release'
        else:
            ev = 'on_key_press'

        symbol = keymap.get(wParam, None)
        if symbol is None:
            ch = _user32.MapVirtualKeyW(wParam, MAPVK_VK_TO_CHAR)
            symbol = chmap.get(ch)

        if symbol is None:
            symbol = key.user_key(wParam)
        elif symbol == key.LCTRL and lParam & (1 << 24):
            symbol = key.RCTRL
        elif symbol == key.LALT and lParam & (1 << 24):
            symbol = key.RALT

        if wParam == VK_SHIFT:
            return  # Let raw input handle this instead.

        modifiers = self._get_modifiers(lParam)

        if not repeat:
            self.dispatch_event(ev, symbol, modifiers)

        ctrl = modifiers & key.MOD_CTRL != 0
        if (symbol, ctrl) in _motion_map and msg not in (WM_KEYUP, WM_SYSKEYUP):
            motion = _motion_map[symbol, ctrl]
            if modifiers & key.MOD_SHIFT:
                self.dispatch_event('on_text_motion_select', motion)
            else:
                self.dispatch_event('on_text_motion', motion)

        # Send on to DefWindowProc if not exclusive.
        if self._exclusive_keyboard:
            return 0
        else:
            return None

    @Win32EventHandler(WM_NCLBUTTONDOWN)
    def _event_ncl_button_down(self, msg, wParam, lParam):
        self._in_title_bar = True

    @Win32EventHandler(WM_CAPTURECHANGED)
    def _event_capture_changed(self, msg, wParam, lParam):
        self._in_title_bar = False

        if self._exclusive_mouse:
            state = _user32.GetAsyncKeyState(VK_LBUTTON)
            if not state & 0x8000:  # released
                if self._pending_click:
                    self._pending_click = False

                if self._has_focus or not self._hidden:
                    self._update_clipped_cursor()

    @Win32EventHandler(WM_CHAR)
    def _event_char(self, msg, wParam, lParam):
        text = chr(wParam)
        if unicodedata.category(text) != 'Cc' or text == '\r':
            self.dispatch_event('on_text', text)
        return 0

    @Win32EventHandler(WM_INPUT)
    def _event_raw_input(self, msg, wParam, lParam):
        hRawInput = cast(lParam, HRAWINPUT)
        inp = RAWINPUT()
        size = UINT(sizeof(inp))
        _user32.GetRawInputData(hRawInput, RID_INPUT, byref(inp),
                                byref(size), sizeof(RAWINPUTHEADER))

        if inp.header.dwType == RIM_TYPEMOUSE:
            if not self._exclusive_mouse:
                return 0

            rmouse = inp.data.mouse

            if rmouse.usFlags & 0x01 == MOUSE_MOVE_RELATIVE:
                if rmouse.lLastX != 0 or rmouse.lLastY != 0:
                    # Motion event
                    # In relative motion, Y axis is positive for below.
                    # We invert it for Pyglet so positive is motion up.
                    if self._exclusive_mouse_buttons:
                        self.dispatch_event('on_mouse_drag', 0, 0,
                                            rmouse.lLastX, -rmouse.lLastY,
                                            self._exclusive_mouse_buttons,
                                            self._get_modifiers())
                    else:
                        self.dispatch_event('on_mouse_motion', 0, 0,
                                            rmouse.lLastX, -rmouse.lLastY)
            else:
                if self._exclusive_mouse_lpos is None:
                    self._exclusive_mouse_lpos = rmouse.lLastX, rmouse.lLastY
                last_x, last_y = self._exclusive_mouse_lpos
                rel_x = rmouse.lLastX - last_x
                rel_y = rmouse.lLastY - last_y
                if rel_x != 0 or rel_y != 0.0:
                    # Motion event
                    if self._exclusive_mouse_buttons:
                        self.dispatch_event('on_mouse_drag', 0, 0,
                                            rmouse.lLastX, -rmouse.lLastY,
                                            self._exclusive_mouse_buttons,
                                            self._get_modifiers())
                    else:
                        self.dispatch_event('on_mouse_motion', 0, 0,
                                            rel_x, rel_y)
                    self._exclusive_mouse_lpos = rmouse.lLastX, rmouse.lLastY

        elif inp.header.dwType == RIM_TYPEKEYBOARD:
            if inp.data.keyboard.VKey == 255:
                return 0

            key_up = inp.data.keyboard.Flags & RI_KEY_BREAK

            if inp.data.keyboard.MakeCode == 0x02A:  # LEFT_SHIFT
                if not key_up and not self._keyboard_state[0x02A]:
                    self._keyboard_state[0x02A] = True
                    self.dispatch_event('on_key_press', key.LSHIFT, self._get_modifiers())

                elif key_up and self._keyboard_state[0x02A]:
                    self._keyboard_state[0x02A] = False
                    self.dispatch_event('on_key_release', key.LSHIFT, self._get_modifiers())

            elif inp.data.keyboard.MakeCode == 0x036:  # RIGHT SHIFT
                if not key_up and not self._keyboard_state[0x036]:
                    self._keyboard_state[0x036] = True
                    self.dispatch_event('on_key_press', key.RSHIFT, self._get_modifiers())

                elif key_up and self._keyboard_state[0x036]:
                    self._keyboard_state[0x036] = False
                    self.dispatch_event('on_key_release', key.RSHIFT, self._get_modifiers())

        return 0

    @ViewEventHandler
    @Win32EventHandler(WM_MOUSEMOVE)
    def _event_mousemove(self, msg, wParam, lParam):
        if self._exclusive_mouse and self._has_focus:
            return 0

        x, y = self._get_location(lParam)
        y = self._height - y

        dx = x - self._mouse_x
        dy = y - self._mouse_y

        if not self._tracking:
            # There is no WM_MOUSEENTER message (!), so fake it from the
            # first WM_MOUSEMOVE event after leaving.  Use self._tracking
            # to determine when to recreate the tracking structure after
            # re-entering (to track the next WM_MOUSELEAVE).
            self._mouse_in_window = True
            self.set_mouse_platform_visible()
            self.dispatch_event('on_mouse_enter', x, y)
            self._tracking = True
            track = TRACKMOUSEEVENT()
            track.cbSize = sizeof(track)
            track.dwFlags = TME_LEAVE
            track.hwndTrack = self._view_hwnd
            _user32.TrackMouseEvent(byref(track))

        # Don't generate motion/drag events when mouse hasn't moved. (Issue
        # 305)
        if self._mouse_x == x and self._mouse_y == y:
            return 0

        self._mouse_x = x
        self._mouse_y = y

        buttons = 0
        if wParam & MK_LBUTTON:
            buttons |= mouse.LEFT
        if wParam & MK_MBUTTON:
            buttons |= mouse.MIDDLE
        if wParam & MK_RBUTTON:
            buttons |= mouse.RIGHT
        if wParam & MK_XBUTTON1:
            buttons |= mouse.MOUSE4
        if wParam & MK_XBUTTON2:
            buttons |= mouse.MOUSE5

        if buttons:
            # Drag event
            modifiers = self._get_modifiers()
            self.dispatch_event('on_mouse_drag',
                                x, y, dx, dy, buttons, modifiers)
        else:
            # Motion event
            self.dispatch_event('on_mouse_motion', x, y, dx, dy)
        return 0

    @ViewEventHandler
    @Win32EventHandler(WM_MOUSELEAVE)
    def _event_mouseleave(self, msg, wParam, lParam):
        point = POINT()
        _user32.GetCursorPos(byref(point))
        _user32.ScreenToClient(self._view_hwnd, byref(point))
        x = point.x
        y = self._height - point.y
        self._tracking = False
        self._mouse_in_window = False
        self.set_mouse_platform_visible()
        self.dispatch_event('on_mouse_leave', x, y)
        return 0

    def _event_mousebutton(self, ev, button, lParam):
        if ev == 'on_mouse_press':
            _user32.SetCapture(self._view_hwnd)
        else:
            _user32.ReleaseCapture()
        x, y = self._get_location(lParam)
        y = self._height - y
        self.dispatch_event(ev, x, y, button, self._get_modifiers())
        return 0

    @ViewEventHandler
    @Win32EventHandler(WM_LBUTTONDOWN)
    def _event_lbuttondown(self, msg, wParam, lParam):
        return self._event_mousebutton(
            'on_mouse_press', mouse.LEFT, lParam)

    @ViewEventHandler
    @Win32EventHandler(WM_LBUTTONUP)
    def _event_lbuttonup(self, msg, wParam, lParam):
        return self._event_mousebutton(
            'on_mouse_release', mouse.LEFT, lParam)

    @ViewEventHandler
    @Win32EventHandler(WM_MBUTTONDOWN)
    def _event_mbuttondown(self, msg, wParam, lParam):
        return self._event_mousebutton(
            'on_mouse_press', mouse.MIDDLE, lParam)

    @ViewEventHandler
    @Win32EventHandler(WM_MBUTTONUP)
    def _event_mbuttonup(self, msg, wParam, lParam):
        return self._event_mousebutton(
            'on_mouse_release', mouse.MIDDLE, lParam)

    @ViewEventHandler
    @Win32EventHandler(WM_RBUTTONDOWN)
    def _event_rbuttondown(self, msg, wParam, lParam):
        return self._event_mousebutton(
            'on_mouse_press', mouse.RIGHT, lParam)

    @ViewEventHandler
    @Win32EventHandler(WM_RBUTTONUP)
    def _event_rbuttonup(self, msg, wParam, lParam):
        return self._event_mousebutton(
            'on_mouse_release', mouse.RIGHT, lParam)

    @ViewEventHandler
    @Win32EventHandler(WM_XBUTTONDOWN)
    def _event_xbuttondown(self, msg, wParam, lParam):
        if c_short(wParam >> 16).value == 1:
            button = mouse.MOUSE4
        if c_short(wParam >> 16).value == 2:
            button = mouse.MOUSE5
        return self._event_mousebutton(
            'on_mouse_press', button, lParam)

    @ViewEventHandler
    @Win32EventHandler(WM_XBUTTONUP)
    def _event_xbuttonup(self, msg, wParam, lParam):
        if c_short(wParam >> 16).value == 1:
            button = mouse.MOUSE4
        if c_short(wParam >> 16).value == 2:
            button = mouse.MOUSE5
        return self._event_mousebutton(
            'on_mouse_release', button, lParam)

    @Win32EventHandler(WM_MOUSEWHEEL)
    def _event_mousewheel(self, msg, wParam, lParam):
        delta = c_short(wParam >> 16).value
        self.dispatch_event('on_mouse_scroll',
                            self._mouse_x, self._mouse_y, 0, delta / float(WHEEL_DELTA))
        return 0

    @Win32EventHandler(WM_CLOSE)
    def _event_close(self, msg, wParam, lParam):
        self.dispatch_event('on_close')
        return 0

    @ViewEventHandler
    @Win32EventHandler(WM_PAINT)
    def _event_paint(self, msg, wParam, lParam):
        self.dispatch_event('on_expose')

        # Validating the window using ValidateRect or ValidateRgn
        # doesn't clear the paint message when more than one window
        # is open [why?]; defer to DefWindowProc instead.
        return None

    @Win32EventHandler(WM_SIZING)
    def _event_sizing(self, msg, wParam, lParam):
        # rect = cast(lParam, POINTER(RECT)).contents
        # width, height = self.get_size()
        self._window_resizing = True

        from pyglet import app
        if app.event_loop is not None:
            app.event_loop.enter_blocking()
        return 1

    @Win32EventHandler(WM_SIZE)
    def _event_size(self, msg, wParam, lParam):
        if not self._dc:
            # Ignore window creation size event (appears for fullscreen
            # only) -- we haven't got DC or HWND yet.
            return None

        if wParam == SIZE_MINIMIZED:
            # Minimized, not resized.
            self._hidden = True
            self.dispatch_event('on_hide')
            return 0
        if self._hidden:
            # Restored
            self._hidden = False
            self.dispatch_event('on_show')
        w, h = self._get_location(lParam)
        if not self._fullscreen:
            self._width, self._height = w, h
        self._update_view_location(self._width, self._height)

        if self._exclusive_mouse:
            self._update_clipped_cursor()

        self.switch_to()
        self.dispatch_event('on_resize', self._width, self._height)
        return 0

    @Win32EventHandler(WM_SYSCOMMAND)
    def _event_syscommand(self, msg, wParam, lParam):
        # check for ALT key to prevent app from hanging because there is
        # no windows menu bar
        if wParam == SC_KEYMENU and lParam & (1 >> 16) <= 0:
            return 0

        if wParam & 0xfff0 in (SC_MOVE, SC_SIZE):
            # Should be in WM_ENTERSIZEMOVE, but we never get that message.
            from pyglet import app

            if app.event_loop is not None:
                app.event_loop.enter_blocking()

    @Win32EventHandler(WM_TIMER)
    def _event_timer(self, msg, wParam, lParam):
        """This allows events and rendering to occur even when the window is moving."""
        if not self._window_resizing:
            from pyglet import app
            if app.event_loop is not None:
                app.event_loop.idle()

    @Win32EventHandler(WM_MOVE)
    def _event_move(self, msg, wParam, lParam):
        x, y = self._get_location(lParam)
        self.dispatch_event('on_move', x, y)
        return 0

<<<<<<< HEAD
    @Win32EventHandler(WM_ENTERSIZEMOVE)
    def _event_entersizemove(self, msg, wParam, lParam):
        self._timer = _user32.SetTimer(self._hwnd, 100, 25, None)

    @Win32EventHandler(WM_EXITSIZEMOVE)
    def _event_exitsizemove(self, msg, wParam, lParam):
=======
    @Win32EventHandler(WM_SETCURSOR)
    def _event_setcursor(self, msg, wParam, lParam):
        if self._exclusive_mouse and not self._mouse_platform_visible:
            lo, hi = self._get_location(lParam)
            if lo == HTCLIENT:  # In frame
                self._set_cursor_visibility(False)
                return 1
            elif lo in (HTCAPTION, HTCLOSE, HTMAXBUTTON, HTMINBUTTON):  # Allow in
                self._set_cursor_visibility(True)
                return 1

    @Win32EventHandler(WM_ENTERSIZEMOVE)
    def _event_entersizemove(self, msg, wParam, lParam):
        self._moving = True
>>>>>>> 897c0162
        from pyglet import app

        if self._timer:
            _user32.KillTimer(self._hwnd, 100)
            self._timer = None

        if app.event_loop is not None:
            app.event_loop.exit_blocking()

<<<<<<< HEAD
        # _window_resizing is needed in combination with WM_EXITSIZEMOVE as
        # it is also called when the Window is done being moved, not just resized.
        if self._window_resizing is True:
            self.dispatch_event('on_resize_stop', self._width, self._height)
            self._window_resizing = False

    # Alternative to using WM_SETFOCUS and WM_KILLFOCUS.  Which
    # is better?

    """
    @Win32EventHandler(WM_ACTIVATE)
    def _event_activate(self, msg, wParam, lParam):
        if wParam & 0xffff == WA_INACTIVE:
            self.dispatch_event('on_deactivate')
        else:
            self.dispatch_event('on_activate')
            _user32.SetFocus(self._hwnd)
        return 0
    """
=======
    @Win32EventHandler(WM_EXITSIZEMOVE)
    def _event_exitsizemove(self, msg, wParam, lParam):
        self._moving = False
        from pyglet import app
        if app.event_loop is not None:
            app.event_loop.exit_blocking()

        if self._exclusive_mouse:
            self._update_clipped_cursor()
>>>>>>> 897c0162

    @Win32EventHandler(WM_SETFOCUS)
    def _event_setfocus(self, msg, wParam, lParam):
        self.dispatch_event('on_activate')
        self._has_focus = True

        if self._exclusive_mouse:
            if _user32.GetAsyncKeyState(VK_LBUTTON):
                self._pending_click = True

        self.set_exclusive_keyboard(self._exclusive_keyboard)
        self.set_exclusive_mouse(self._exclusive_mouse)

        return 0

    @Win32EventHandler(WM_KILLFOCUS)
    def _event_killfocus(self, msg, wParam, lParam):
        self.dispatch_event('on_deactivate')
        self._has_focus = False

        exclusive_keyboard = self._exclusive_keyboard
        exclusive_mouse = self._exclusive_mouse
        # Disable both exclusive keyboard and mouse
        self.set_exclusive_keyboard(False)
        self.set_exclusive_mouse(False)

        # Reset shift state on Window focus loss.
        for symbol in self._keyboard_state:
            self._keyboard_state[symbol] = False

        # But save desired state and note that we lost focus
        # This will allow to reset the correct mode once we regain focus
        self._exclusive_keyboard = exclusive_keyboard
        self._exclusive_keyboard_focus = False
        self._exclusive_mouse = exclusive_mouse
        self._exclusive_mouse_focus = False
        return 0

    @Win32EventHandler(WM_GETMINMAXINFO)
    def _event_getminmaxinfo(self, msg, wParam, lParam):
        """Used to determine the minimum or maximum sized window if configured."""
        info = MINMAXINFO.from_address(lParam)

        if self._minimum_size:
            info.ptMinTrackSize.x, info.ptMinTrackSize.y = \
                self._client_to_window_size_dpi(*self._minimum_size)
        if self._maximum_size:
            info.ptMaxTrackSize.x, info.ptMaxTrackSize.y = \
<<<<<<< HEAD
                self._client_to_window_size_dpi(*self._maximum_size)
=======
                self._client_to_window_size(*self._maximum_size)

>>>>>>> 897c0162
        return 0

    @Win32EventHandler(WM_ERASEBKGND)
    def _event_erasebkgnd(self, msg, wParam, lParam):
        # Prevent flicker during resize; but erase bkgnd if we're fullscreen.
        if self._fullscreen:
            return 0
        else:
            return 1

    @ViewEventHandler
    @Win32EventHandler(WM_ERASEBKGND)
    def _event_erasebkgnd_view(self, msg, wParam, lParam):
        # Prevent flicker during resize.
        return 1

    @Win32EventHandler(WM_DROPFILES)
    def _event_drop_files(self, msg, wParam, lParam):
        drop = wParam

        # Get the count so we can handle multiple files.
        file_count = _shell32.DragQueryFileW(drop, 0xFFFFFFFF, None, 0)

        # Get where drop point was.
        point = POINT()
        _shell32.DragQueryPoint(drop, ctypes.byref(point))

        paths = []
        for i in range(file_count):
            length = _shell32.DragQueryFileW(drop, i, None, 0)  # Length of string.

            buffer = create_unicode_buffer(length+1)

            _shell32.DragQueryFileW(drop, i, buffer, length + 1)

            paths.append(buffer.value)

        _shell32.DragFinish(drop)

        # Reverse Y and call event.
        self.dispatch_event('on_file_drop', point.x, self._height - point.y, paths)
        return 0

<<<<<<< HEAD
    @Win32EventHandler(WM_GETDPISCALEDSIZE)
    def _event_dpi_scaled_size(self, msg, wParam, lParam):
        if pyglet.options["scale_with_dpi"]:
            return None

        size = cast(lParam, POINTER(SIZE)).contents

        dpi = wParam

        if WINDOWS_10_CREATORS_UPDATE_OR_GREATER:
            current = RECT()
            result = RECT()

            # Size between current size and future.
            _user32.AdjustWindowRectExForDpi(byref(current),
                                             self._ws_style, False, self._ex_ws_style,
                                             _user32.GetDpiForWindow(self._hwnd))

            _user32.AdjustWindowRectExForDpi(byref(result),
                                             self._ws_style, False, self._ex_ws_style, dpi)

            size.cx += (result.right - result.left) - (current.right - current.left)
            size.cy += (result.bottom - result.top) - (current.bottom - current.top)
            return 1

    @Win32EventHandler(WM_DPICHANGED)
    def _event_dpi_change(self, msg, wParam, lParam):
        y_dpi, x_dpi = self._get_location(wParam)

        scale = x_dpi / USER_DEFAULT_SCREEN_DPI
        if not self._fullscreen and\
                (pyglet.options["scale_with_dpi"] or WINDOWS_10_CREATORS_UPDATE_OR_GREATER):
            suggested_rect = cast(lParam, POINTER(RECT)).contents

            x = suggested_rect.left
            y = suggested_rect.top
            width = suggested_rect.right - suggested_rect.left
            height = suggested_rect.bottom - suggested_rect.top

            _user32.SetWindowPos(self._hwnd, 0,
                                 x, y, width, height, SWP_NOZORDER | SWP_NOOWNERZORDER | SWP_NOACTIVATE)

        self._scale = scale
        self._dpi = x_dpi

        self.switch_to()
        self.dispatch_event('on_scale', scale, x_dpi)
        return 1
=======

__all__ = ["Win32EventHandler", "Win32Window"]
>>>>>>> 897c0162
<|MERGE_RESOLUTION|>--- conflicted
+++ resolved
@@ -76,7 +76,7 @@
     _mouse_platform_visible = True
     _pending_click = False
     _in_title_bar = False
-    
+
     _keyboard_state = {0x02A: False, 0x036: False}  # For shift keys.
 
     _ws_style = 0
@@ -100,7 +100,6 @@
 
         self._always_dwm = sys.getwindowsversion() >= (6, 2)
         self._interval = 0
-        self._timer = None
 
         super(Win32Window, self).__init__(*args, **kwargs)
 
@@ -376,14 +375,8 @@
         return point.x, point.y
 
     def set_size(self, width, height):
-<<<<<<< HEAD
-        if self._fullscreen:
-            raise WindowException('Cannot set size of fullscreen window.')
+        super().set_size(width, height)
         width, height = self._client_to_window_size_dpi(width, height)
-=======
-        super().set_size(width, height)
-        width, height = self._client_to_window_size(width, height)
->>>>>>> 897c0162
         _user32.SetWindowPos(self._hwnd, 0, 0, 0, width, height,
                              (SWP_NOZORDER | SWP_NOMOVE | SWP_NOOWNERZORDER))
         self.dispatch_event('on_resize', self._width, self._height)
@@ -1106,7 +1099,6 @@
     def _event_sizing(self, msg, wParam, lParam):
         # rect = cast(lParam, POINTER(RECT)).contents
         # width, height = self.get_size()
-        self._window_resizing = True
 
         from pyglet import app
         if app.event_loop is not None:
@@ -1155,28 +1147,12 @@
             if app.event_loop is not None:
                 app.event_loop.enter_blocking()
 
-    @Win32EventHandler(WM_TIMER)
-    def _event_timer(self, msg, wParam, lParam):
-        """This allows events and rendering to occur even when the window is moving."""
-        if not self._window_resizing:
-            from pyglet import app
-            if app.event_loop is not None:
-                app.event_loop.idle()
-
     @Win32EventHandler(WM_MOVE)
     def _event_move(self, msg, wParam, lParam):
         x, y = self._get_location(lParam)
         self.dispatch_event('on_move', x, y)
         return 0
 
-<<<<<<< HEAD
-    @Win32EventHandler(WM_ENTERSIZEMOVE)
-    def _event_entersizemove(self, msg, wParam, lParam):
-        self._timer = _user32.SetTimer(self._hwnd, 100, 25, None)
-
-    @Win32EventHandler(WM_EXITSIZEMOVE)
-    def _event_exitsizemove(self, msg, wParam, lParam):
-=======
     @Win32EventHandler(WM_SETCURSOR)
     def _event_setcursor(self, msg, wParam, lParam):
         if self._exclusive_mouse and not self._mouse_platform_visible:
@@ -1191,37 +1167,10 @@
     @Win32EventHandler(WM_ENTERSIZEMOVE)
     def _event_entersizemove(self, msg, wParam, lParam):
         self._moving = True
->>>>>>> 897c0162
         from pyglet import app
-
-        if self._timer:
-            _user32.KillTimer(self._hwnd, 100)
-            self._timer = None
-
         if app.event_loop is not None:
             app.event_loop.exit_blocking()
 
-<<<<<<< HEAD
-        # _window_resizing is needed in combination with WM_EXITSIZEMOVE as
-        # it is also called when the Window is done being moved, not just resized.
-        if self._window_resizing is True:
-            self.dispatch_event('on_resize_stop', self._width, self._height)
-            self._window_resizing = False
-
-    # Alternative to using WM_SETFOCUS and WM_KILLFOCUS.  Which
-    # is better?
-
-    """
-    @Win32EventHandler(WM_ACTIVATE)
-    def _event_activate(self, msg, wParam, lParam):
-        if wParam & 0xffff == WA_INACTIVE:
-            self.dispatch_event('on_deactivate')
-        else:
-            self.dispatch_event('on_activate')
-            _user32.SetFocus(self._hwnd)
-        return 0
-    """
-=======
     @Win32EventHandler(WM_EXITSIZEMOVE)
     def _event_exitsizemove(self, msg, wParam, lParam):
         self._moving = False
@@ -1231,7 +1180,6 @@
 
         if self._exclusive_mouse:
             self._update_clipped_cursor()
->>>>>>> 897c0162
 
     @Win32EventHandler(WM_SETFOCUS)
     def _event_setfocus(self, msg, wParam, lParam):
@@ -1272,7 +1220,6 @@
 
     @Win32EventHandler(WM_GETMINMAXINFO)
     def _event_getminmaxinfo(self, msg, wParam, lParam):
-        """Used to determine the minimum or maximum sized window if configured."""
         info = MINMAXINFO.from_address(lParam)
 
         if self._minimum_size:
@@ -1280,12 +1227,7 @@
                 self._client_to_window_size_dpi(*self._minimum_size)
         if self._maximum_size:
             info.ptMaxTrackSize.x, info.ptMaxTrackSize.y = \
-<<<<<<< HEAD
                 self._client_to_window_size_dpi(*self._maximum_size)
-=======
-                self._client_to_window_size(*self._maximum_size)
-
->>>>>>> 897c0162
         return 0
 
     @Win32EventHandler(WM_ERASEBKGND)
@@ -1329,7 +1271,6 @@
         self.dispatch_event('on_file_drop', point.x, self._height - point.y, paths)
         return 0
 
-<<<<<<< HEAD
     @Win32EventHandler(WM_GETDPISCALEDSIZE)
     def _event_dpi_scaled_size(self, msg, wParam, lParam):
         if pyglet.options["scale_with_dpi"]:
@@ -1378,7 +1319,7 @@
         self.switch_to()
         self.dispatch_event('on_scale', scale, x_dpi)
         return 1
-=======
-
-__all__ = ["Win32EventHandler", "Win32Window"]
->>>>>>> 897c0162
+
+
+
+__all__ = ["Win32EventHandler", "Win32Window"]