--- conflicted
+++ resolved
@@ -37,43 +37,19 @@
 
 More information is available at http://www.pyglet.org
 """
-<<<<<<< HEAD
+
 import os
 import sys
 
 #: The release version
 version = '2.0.dev0'
-=======
-
-import os
-import sys
-
->>>>>>> ecad2e89
 
 if 'sphinx' in sys.modules:
     setattr(sys, 'is_pyglet_doc_run', True)
 _is_pyglet_doc_run = hasattr(sys, "is_pyglet_doc_run") and sys.is_pyglet_doc_run
 
 
-<<<<<<< HEAD
 # Pyglet platform treats *BSD systems as Linux
-=======
-#: The release version of this pyglet installation.
-#:
-#: Valid only if pyglet was installed from a source or binary distribution
-#: (i.e. not in a checked-out copy from SVN).
-#:
-#: Use setuptools if you need to check for a specific release version, e.g.::
-#:
-#:    >>> import pyglet
-#:    >>> from pkg_resources import parse_version
-#:    >>> parse_version(pyglet.version) >= parse_version('1.1')
-#:    True
-#:
-version = '1.5.0'
-
-# pyglet platform treats *BSD systems as Linux
->>>>>>> ecad2e89
 compat_platform = sys.platform
 if "bsd" in compat_platform:
     compat_platform = "linux-compat"
