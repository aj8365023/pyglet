--- conflicted
+++ resolved
@@ -1,14 +1,8 @@
-<<<<<<< HEAD
-"""Example of advanced font rendering features. Currently only supported on Windows."""
-
-import pyglet
-=======
 
 """Example of advanced font rendering features. Currently only supported on Windows."""
 
 import pyglet
 pyglet.options["advanced_font_features"] = True
->>>>>>> e0407862
 
 if pyglet.compat_platform != 'win32':
     print("This example is only for Windows")
